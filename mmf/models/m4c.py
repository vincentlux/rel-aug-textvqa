--- conflicted
+++ resolved
@@ -300,8 +300,6 @@
         fwd_results["obj_mask"] = _get_mask(obj_nums, obj_mmt_in.size(1))
 
     def _forward_ocr_encoding(self, sample_list, fwd_results):
-<<<<<<< HEAD
-=======
         if self.config.ocr.text_embedding == "fasttext":
             # OCR FastText feature (300-dim)
             ocr_textemb = sample_list.context_feature_0
@@ -330,7 +328,6 @@
         else:
             raise NotImplementedError
 
->>>>>>> b233817e
         # OCR PHOC feature (604-dim)
         ocr_phoc = sample_list.context_feature_1
         ocr_phoc = F.normalize(ocr_phoc, dim=-1)
@@ -344,11 +341,6 @@
         # OCR order vectors (legacy from LoRRA model; set to all zeros)
         # ZHEN: have removed
         # TODO: remove OCR order vectors; they are not needed
-<<<<<<< HEAD
-        
-=======
-        # ocr_order_vectors = torch.zeros_like(sample_list.order_vectors)
->>>>>>> b233817e
 
         if self.remove_ocr_phoc:
             ocr_phoc = torch.zeros_like(ocr_phoc)
