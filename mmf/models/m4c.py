# Copyright (c) Facebook, Inc. and its affiliates.
import functools
import logging
import math

import torch
import torch.nn.functional as F
from mmf.common.registry import registry
from mmf.models.base_model import BaseModel
from mmf.modules.layers import ClassifierLayer
from mmf.utils.build import build_image_encoder
from omegaconf import OmegaConf
from torch import nn
from transformers.modeling_bert import (
    BertConfig,
    BertEmbeddings,
    BertEncoder,
    BertPreTrainedModel,
)


logger = logging.getLogger(__name__)


@registry.register_model("m4c")
class M4C(BaseModel):
    def __init__(self, config):
        super().__init__(config)
        self.mmt_config = BertConfig(**self.config.mmt)
        self._datasets = registry.get("config").datasets.split(",")

    @classmethod
    def config_path(cls):
        return "configs/models/m4c/defaults.yaml"

    def build(self):
        # modules requiring custom learning rates (usually for finetuning)
        self.finetune_modules = []

        # split model building into several components
        self._build_txt_encoding()
        self._build_obj_encoding()
        self._build_ocr_encoding()
        self._build_mmt()
        self._build_output()

    def _build_encoder_config(self):
        return OmegaConf.create(
            {
                "type": "finetune_faster_rcnn_fpn_fc7",
                "params": {
                    "in_dim": 2048,
                    "weights_file": "models/detectron.defaults/fc7_w.pkl",
                    "bias_file": "models/detectron.defaults/fc7_b.pkl",
                    "model_data_dir": self.config.model_data_dir,
                },
            }
        )

    def _build_txt_encoding(self):
        TEXT_BERT_HIDDEN_SIZE = 768

        self.text_bert_config = BertConfig(**self.config.text_bert)
        if self.config.text_bert_init_from_bert_base:
            self.text_bert = TextBert.from_pretrained(
                "bert-base-uncased", config=self.text_bert_config
            )
            # Use a smaller learning rate on text bert when initializing
            # from BERT_BASE
            self.finetune_modules.append(
                {"module": self.text_bert, "lr_scale": self.config.lr_scale_text_bert}
            )
        else:
            logger.info("NOT initializing text_bert from BERT_BASE")
            self.text_bert = TextBert(self.text_bert_config)

        # if the text bert output dimension doesn't match the
        # multimodal transformer (mmt) hidden dimension,
        # add a linear projection layer between the two
        if self.mmt_config.hidden_size != TEXT_BERT_HIDDEN_SIZE:
            logger.info(
                f"Projecting text_bert output to {self.mmt_config.hidden_size} dim"
            )

            self.text_bert_out_linear = nn.Linear(
                TEXT_BERT_HIDDEN_SIZE, self.mmt_config.hidden_size
            )
        else:
            self.text_bert_out_linear = nn.Identity()

    def _build_obj_encoding(self):
        # object appearance feature: Faster R-CNN
        self.obj_faster_rcnn_fc7 = build_image_encoder(
            self._build_encoder_config(), direct_features=True
        )
        # apply smaller lr to pretrained Faster R-CNN fc7
        self.finetune_modules.append(
            {"module": self.obj_faster_rcnn_fc7, "lr_scale": self.config.lr_scale_frcn}
        )
        self.linear_obj_feat_to_mmt_in = nn.Linear(
            self.config.obj.mmt_in_dim, self.mmt_config.hidden_size
        )

        # object location feature: relative bounding box coordinates (4-dim)
        self.linear_obj_bbox_to_mmt_in = nn.Linear(4, self.mmt_config.hidden_size)

        self.obj_feat_layer_norm = nn.LayerNorm(self.mmt_config.hidden_size)
        self.obj_bbox_layer_norm = nn.LayerNorm(self.mmt_config.hidden_size)
        self.obj_drop = nn.Dropout(self.config.obj.dropout_prob)

    def _build_ocr_encoding(self):
        print(self.config.ocr)
        self.ocr_text_embedding = getattr(self.config.ocr, "text_embedding", "fasttext")
        self.remove_ocr_phoc = getattr(self.config.ocr, "remove_ocr_phoc", False)
        self.remove_ocr_frcn = getattr(self.config.ocr, "remove_ocr_frcn", False)
        self.remove_ocr_semantics = getattr(self.config.ocr, "remove_ocr_semantics", False)
        self.remove_ocr_bbox = getattr(self.config.ocr, "remove_ocr_bbox", False)

        # OCR appearance feature: Faster R-CNN
        self.ocr_faster_rcnn_fc7 = build_image_encoder(
            self._build_encoder_config(), direct_features=True
        )
        self.finetune_modules.append(
            {"module": self.ocr_faster_rcnn_fc7, "lr_scale": self.config.lr_scale_frcn}
        )

        self.linear_ocr_feat_to_mmt_in = nn.Linear(
            self.config.ocr.mmt_in_dim, self.mmt_config.hidden_size
        )

        # OCR location feature: relative bounding box coordinates (4-dim)
        self.linear_ocr_bbox_to_mmt_in = nn.Linear(4, self.mmt_config.hidden_size)

        self.ocr_feat_layer_norm = nn.LayerNorm(self.mmt_config.hidden_size)
        self.ocr_bbox_layer_norm = nn.LayerNorm(self.mmt_config.hidden_size)
        self.ocr_drop = nn.Dropout(self.config.ocr.dropout_prob)

    def _build_mmt(self):
        self.mmt = MMT(self.mmt_config)

        # allow specifying a different/scaled lr for multimodal transformer
        self.finetune_modules.append(
            {"module": self.mmt, "lr_scale": self.config.lr_scale_mmt}
        )

    def _build_output(self):
        # dynamic OCR-copying scores with pointer network
        self.ocr_ptr_net = OcrPtrNet(**self.config.classifier.ocr_ptr_net)

        # fixed answer vocabulary scores
        num_choices = registry.get(self._datasets[0] + "_num_final_outputs")
        # remove the OCR copying dimensions in LoRRA's classifier output
        # (OCR copying will be handled separately)
        num_choices -= self.config.classifier.ocr_max_num
        self.classifier = ClassifierLayer(
            self.config.classifier.type,
            in_dim=self.mmt_config.hidden_size,
            out_dim=num_choices,
            **self.config.classifier.params,
        )

        self.answer_processor = registry.get(self._datasets[0] + "_answer_processor")

    def forward(self, sample_list):
        # fwd_results holds intermediate forward pass results
        # TODO possibly replace it with another sample list
        fwd_results = {}
        self._forward_txt_encoding(sample_list, fwd_results)
        self._forward_obj_encoding(sample_list, fwd_results)
        self._forward_ocr_encoding(sample_list, fwd_results)
        self._forward_mmt_and_output(sample_list, fwd_results)

        # only keep scores in the forward pass results
        results = {"scores": fwd_results["scores"]}
        return results

    def _forward_txt_encoding(self, sample_list, fwd_results):
        fwd_results["txt_inds"] = sample_list.text

        # binary mask of valid text (question words) vs padding
        fwd_results["txt_mask"] = _get_mask(
            sample_list.text_len, sample_list.text.size(1)
        )

    def _forward_obj_encoding(self, sample_list, fwd_results):
        # object appearance feature: Faster R-CNN fc7
        obj_fc6 = sample_list.image_feature_0
        obj_fc7 = self.obj_faster_rcnn_fc7(obj_fc6)
        obj_fc7 = F.normalize(obj_fc7, dim=-1)

        obj_feat = obj_fc7
        obj_bbox = sample_list.obj_bbox_coordinates
        obj_mmt_in = self.obj_feat_layer_norm(
            self.linear_obj_feat_to_mmt_in(obj_feat)
        ) + self.obj_bbox_layer_norm(self.linear_obj_bbox_to_mmt_in(obj_bbox))
        obj_mmt_in = self.obj_drop(obj_mmt_in)
        fwd_results["obj_mmt_in"] = obj_mmt_in

        # binary mask of valid object vs padding
        obj_nums = sample_list.image_info_0.max_features
        fwd_results["obj_mask"] = _get_mask(obj_nums, obj_mmt_in.size(1))

    def _forward_ocr_encoding(self, sample_list, fwd_results):
<<<<<<< Updated upstream
        if self.config.ocr.text_embedding == "fasttext":
            # OCR FastText feature (300-dim)
            ocr_textemb = sample_list.context_feature_0
            ocr_textemb = F.normalize(ocr_textemb, dim=-1)
            assert ocr_textemb.size(-1) == 300
        elif self.config.ocr.text_embedding == "bert":
            
            fwd_results["ocr_token_inds"] = sample_list.bert_context 
            # binary mask of valid text (question words) vs padding
            fwd_results["ocr_token_mask"] = sample_list.bert_input_mask
            ocr_rawtextemb = self.text_bert(
                txt_inds=fwd_results["ocr_token_inds"], txt_mask=fwd_results["ocr_token_mask"]
            )
            s = ocr_rawtextemb.shape
            m = 50
            ocr_textemb = torch.zeros((s[0],m,s[-1]), dtype=torch.float32, device=ocr_rawtextemb.device)
            for i in range(s[0]):
                map_ls = sample_list.token_map[i][:m]
                ocr_textemb[i,:len(map_ls)]=ocr_rawtextemb[i][map_ls]
                
        elif self.config.ocr.text_embedding == "notext":
            ocr_textemb = sample_list.context_feature_0
            ocr_textemb = F.normalize(ocr_fasttext, dim=-1)
            assert ocr_textemb.size(-1) == 300
            ocr_textemb = torch.zeros_like(ocr_fasttext)
        else:
            raise NotImplementedError
=======
        # OCR FastText feature (300-dim)
        ocr_fasttext = sample_list.context_feature_0
        ocr_fasttext = F.normalize(ocr_fasttext, dim=-1)
        assert ocr_fasttext.size(-1) == 300
>>>>>>> Stashed changes

        # OCR PHOC feature (604-dim)
        ocr_phoc = sample_list.context_feature_1
        ocr_phoc = F.normalize(ocr_phoc, dim=-1)
        assert ocr_phoc.size(-1) == 604

        # OCR appearance feature: Faster R-CNN fc7
        ocr_fc6 = sample_list.image_feature_1[:, : ocr_textemb.size(1), :]
        ocr_fc7 = self.ocr_faster_rcnn_fc7(ocr_fc6)
        ocr_fc7 = F.normalize(ocr_fc7, dim=-1)

        # OCR order vectors (legacy from LoRRA model; set to all zeros)
        # ZHEN: have removed
        # TODO: remove OCR order vectors; they are not needed
        #ocr_order_vectors = torch.zeros_like(sample_list.order_vectors)

        if self.remove_ocr_phoc:
            ocr_phoc = torch.zeros_like(ocr_phoc)
        if self.remove_ocr_frcn:
            ocr_fc7 = torch.zeros_like(ocr_fc7)
        ocr_feat = torch.cat(
            [ocr_textemb, ocr_phoc, ocr_fc7], dim=-1
        )
        ocr_bbox = sample_list.ocr_bbox_coordinates
        if self.remove_ocr_semantics:
            ocr_feat = torch.zeros_like(ocr_feat)
        if self.remove_ocr_bbox:
            ocr_bbox = torch.zeros_like(ocr_bbox)
        ocr_mmt_in = self.ocr_feat_layer_norm(
            self.linear_ocr_feat_to_mmt_in(ocr_feat)
        ) + self.ocr_bbox_layer_norm(self.linear_ocr_bbox_to_mmt_in(ocr_bbox))
        ocr_mmt_in = self.ocr_drop(ocr_mmt_in)
        fwd_results["ocr_mmt_in"] = ocr_mmt_in

        # binary mask of valid OCR vs padding
        ocr_nums = sample_list.context_info_0.max_features
        fwd_results["ocr_mask"] = _get_mask(ocr_nums, ocr_mmt_in.size(1))

    def _forward_mmt(self, sample_list, fwd_results):
        # first forward the text BERT layers
        text_bert_out = self.text_bert(
            txt_inds=fwd_results["txt_inds"], txt_mask=fwd_results["txt_mask"]
        )
        fwd_results["txt_emb"] = self.text_bert_out_linear(text_bert_out)
        mmt_results = self.mmt(
            txt_emb=fwd_results["txt_emb"],
            txt_mask=fwd_results["txt_mask"],
            obj_emb=fwd_results["obj_mmt_in"],
            obj_mask=fwd_results["obj_mask"],
            ocr_emb=fwd_results["ocr_mmt_in"],
            ocr_mask=fwd_results["ocr_mask"],
            fixed_ans_emb=self.classifier.module.weight,
            prev_inds=fwd_results["prev_inds"],
        )
        fwd_results.update(mmt_results)

    def _forward_output(self, sample_list, fwd_results):
        mmt_dec_output = fwd_results["mmt_dec_output"]
        mmt_ocr_output = fwd_results["mmt_ocr_output"]
        ocr_mask = fwd_results["ocr_mask"]

        fixed_scores = self.classifier(mmt_dec_output)
        dynamic_ocr_scores = self.ocr_ptr_net(mmt_dec_output, mmt_ocr_output, ocr_mask)
        scores = torch.cat([fixed_scores, dynamic_ocr_scores], dim=-1)
        fwd_results["scores"] = scores

    def _forward_mmt_and_output(self, sample_list, fwd_results):
        if self.training:
            fwd_results["prev_inds"] = sample_list.train_prev_inds.clone()
            self._forward_mmt(sample_list, fwd_results)
            self._forward_output(sample_list, fwd_results)
        else:
            dec_step_num = sample_list.train_prev_inds.size(1)
            # fill prev_inds with BOS_IDX at index 0, and zeros elsewhere
            fwd_results["prev_inds"] = torch.zeros_like(sample_list.train_prev_inds)
            fwd_results["prev_inds"][:, 0] = self.answer_processor.BOS_IDX

            # greedy decoding at test time
            for _ in range(dec_step_num):
                self._forward_mmt(sample_list, fwd_results)
                self._forward_output(sample_list, fwd_results)

                # find the highest scoring output (either a fixed vocab
                # or an OCR), and add it to prev_inds for auto-regressive
                # decoding
                argmax_inds = fwd_results["scores"].argmax(dim=-1)
                fwd_results["prev_inds"][:, 1:] = argmax_inds[:, :-1]

    def get_optimizer_parameters(self, config):
        optimizer_param_groups = []

        base_lr = config.optimizer.params.lr
        # collect all the parameters that need different/scaled lr
        finetune_params_set = set()
        for m in self.finetune_modules:
            optimizer_param_groups.append(
                {
                    "params": list(m["module"].parameters()),
                    "lr": base_lr * m["lr_scale"],
                }
            )
            finetune_params_set.update(list(m["module"].parameters()))
        # remaining_params are those parameters w/ default lr
        remaining_params = [
            p for p in self.parameters() if p not in finetune_params_set
        ]
        # put the default lr parameters at the beginning
        # so that the printed lr (of group 0) matches the default lr
        optimizer_param_groups.insert(0, {"params": remaining_params})

        return optimizer_param_groups

    @classmethod
    def update_registry_for_pretrained(cls, config, checkpoint, full_output):
        from omegaconf import OmegaConf

        # Hack datasets using OmegaConf
        datasets = full_output["full_config"].datasets
        dataset = datasets.split(",")[0]
        config_mock = OmegaConf.create({"datasets": datasets})
        registry.register("config", config_mock)
        registry.register(
            f"{dataset}_num_final_outputs",
            # Need to add as it is subtracted
            checkpoint["classifier.module.weight"].size(0)
            + config.classifier.ocr_max_num,
        )
        # Fix this later, when processor pipeline is available
        answer_processor = OmegaConf.create({"BOS_IDX": 1})
        registry.register(f"{dataset}_answer_processor", answer_processor)


class TextBert(BertPreTrainedModel):
    def __init__(self, config):
        super().__init__(config)

        self.embeddings = BertEmbeddings(config)
        self.encoder = BertEncoder(config)
        self.init_weights()

    def forward(self, txt_inds, txt_mask):
        encoder_inputs = self.embeddings(txt_inds)
        attention_mask = txt_mask

        extended_attention_mask = attention_mask.unsqueeze(1).unsqueeze(2)
        extended_attention_mask = (1.0 - extended_attention_mask) * -10000.0
        assert not extended_attention_mask.requires_grad
        head_mask = [None] * self.config.num_hidden_layers

        encoder_outputs = self.encoder(
            encoder_inputs, extended_attention_mask, head_mask=head_mask
        )
        seq_output = encoder_outputs[0]

        return seq_output


class MMT(BertPreTrainedModel):
    def __init__(self, config):
        super().__init__(config)

        self.prev_pred_embeddings = PrevPredEmbeddings(config)
        self.encoder = BertEncoder(config)
        self.init_weights()

    def forward(
        self,
        txt_emb,
        txt_mask,
        obj_emb,
        obj_mask,
        ocr_emb,
        ocr_mask,
        fixed_ans_emb,
        prev_inds,
    ):

        # build embeddings for predictions in previous decoding steps
        # fixed_ans_emb is an embedding lookup table for each fixed vocabulary
        dec_emb = self.prev_pred_embeddings(fixed_ans_emb, ocr_emb, prev_inds)

        # a zero mask for decoding steps, so the encoding steps elements can't
        # attend to decoding steps.
        # A triangular causal mask will be filled for the decoding steps
        # later in extended_attention_mask
        dec_mask = torch.zeros(
            dec_emb.size(0), dec_emb.size(1), dtype=torch.float32, device=dec_emb.device
        )
        encoder_inputs = torch.cat([txt_emb, obj_emb, ocr_emb, dec_emb], dim=1)
        attention_mask = torch.cat([txt_mask, obj_mask, ocr_mask, dec_mask], dim=1)

        # offsets of each modality in the joint embedding space
        txt_max_num = txt_mask.size(-1)
        obj_max_num = obj_mask.size(-1)
        ocr_max_num = ocr_mask.size(-1)
        dec_max_num = dec_mask.size(-1)
        txt_begin = 0
        txt_end = txt_begin + txt_max_num
        ocr_begin = txt_max_num + obj_max_num
        ocr_end = ocr_begin + ocr_max_num

        # We create a 3D attention mask from a 2D tensor mask.
        # Sizes are [batch_size, 1, from_seq_length, to_seq_length]
        # So we can broadcast to
        # [batch_size, num_heads, from_seq_length, to_seq_length]
        to_seq_length = attention_mask.size(1)
        from_seq_length = to_seq_length

        # generate the attention mask similar to prefix LM
        # all elements can attend to the elements in encoding steps
        extended_attention_mask = attention_mask.unsqueeze(1).unsqueeze(2)
        extended_attention_mask = extended_attention_mask.repeat(
            1, 1, from_seq_length, 1
        )
        # decoding step elements can attend to themselves in a causal manner
        extended_attention_mask[:, :, -dec_max_num:, -dec_max_num:] = _get_causal_mask(
            dec_max_num, encoder_inputs.device
        )

        # flip the mask, so that invalid attention pairs have -10000.
        extended_attention_mask = (1.0 - extended_attention_mask) * -10000.0
        assert not extended_attention_mask.requires_grad
        head_mask = [None] * self.config.num_hidden_layers

        encoder_outputs = self.encoder(
            encoder_inputs, extended_attention_mask, head_mask=head_mask
        )

        mmt_seq_output = encoder_outputs[0]
        mmt_txt_output = mmt_seq_output[:, txt_begin:txt_end]
        mmt_ocr_output = mmt_seq_output[:, ocr_begin:ocr_end]
        mmt_dec_output = mmt_seq_output[:, -dec_max_num:]

        results = {
            "mmt_seq_output": mmt_seq_output,
            "mmt_txt_output": mmt_txt_output,
            "mmt_ocr_output": mmt_ocr_output,
            "mmt_dec_output": mmt_dec_output,
        }
        return results


class OcrPtrNet(nn.Module):
    def __init__(self, hidden_size, query_key_size=None):
        super().__init__()

        if query_key_size is None:
            query_key_size = hidden_size
        self.hidden_size = hidden_size
        self.query_key_size = query_key_size

        self.query = nn.Linear(hidden_size, query_key_size)
        self.key = nn.Linear(hidden_size, query_key_size)

    def forward(self, query_inputs, key_inputs, attention_mask):
        extended_attention_mask = (1.0 - attention_mask) * -10000.0
        assert extended_attention_mask.dim() == 2
        extended_attention_mask = extended_attention_mask.unsqueeze(1)

        query_layer = self.query(query_inputs)
        if query_layer.dim() == 2:
            query_layer = query_layer.unsqueeze(1)
            squeeze_result = True
        else:
            squeeze_result = False
        key_layer = self.key(key_inputs)

        scores = torch.matmul(query_layer, key_layer.transpose(-1, -2))
        scores = scores / math.sqrt(self.query_key_size)
        scores = scores + extended_attention_mask
        if squeeze_result:
            scores = scores.squeeze(1)

        return scores


class PrevPredEmbeddings(nn.Module):
    def __init__(self, config):
        super().__init__()

        MAX_DEC_LENGTH = 100
        MAX_TYPE_NUM = 5
        hidden_size = config.hidden_size
        ln_eps = config.layer_norm_eps

        self.position_embeddings = nn.Embedding(MAX_DEC_LENGTH, hidden_size)
        self.token_type_embeddings = nn.Embedding(MAX_TYPE_NUM, hidden_size)

        self.ans_layer_norm = nn.LayerNorm(hidden_size, eps=ln_eps)
        self.ocr_layer_norm = nn.LayerNorm(hidden_size, eps=ln_eps)
        self.emb_layer_norm = nn.LayerNorm(hidden_size, eps=ln_eps)
        self.emb_dropout = nn.Dropout(config.hidden_dropout_prob)

    def forward(self, ans_emb, ocr_emb, prev_inds):
        assert prev_inds.dim() == 2 and prev_inds.dtype == torch.long
        assert ans_emb.dim() == 2

        batch_size = prev_inds.size(0)
        seq_length = prev_inds.size(1)
        ans_num = ans_emb.size(0)

        # apply layer normalization to both answer embedding and OCR embedding
        # before concatenation, so that they have the same scale
        ans_emb = self.ans_layer_norm(ans_emb)
        ocr_emb = self.ocr_layer_norm(ocr_emb)
        assert ans_emb.size(-1) == ocr_emb.size(-1)
        ans_emb = ans_emb.unsqueeze(0).expand(batch_size, -1, -1)
        ans_ocr_emb_cat = torch.cat([ans_emb, ocr_emb], dim=1)
        raw_dec_emb = _batch_gather(ans_ocr_emb_cat, prev_inds)

        # Add position and type embedding for previous predictions
        position_ids = torch.arange(seq_length, dtype=torch.long, device=ocr_emb.device)
        position_ids = position_ids.unsqueeze(0).expand(batch_size, seq_length)
        position_embeddings = self.position_embeddings(position_ids)
        # Token type ids: 0 -- vocab; 1 -- OCR
        token_type_ids = prev_inds.ge(ans_num).long()
        token_type_embeddings = self.token_type_embeddings(token_type_ids)
        embeddings = position_embeddings + token_type_embeddings
        embeddings = self.emb_layer_norm(embeddings)
        embeddings = self.emb_dropout(embeddings)
        dec_emb = raw_dec_emb + embeddings

        return dec_emb


def _get_mask(nums, max_num):
    # non_pad_mask: b x lq, torch.float32, 0. on PAD
    batch_size = nums.size(0)
    arange = torch.arange(0, max_num).unsqueeze(0).expand(batch_size, -1)
    non_pad_mask = arange.to(nums.device).lt(nums.unsqueeze(-1))
    non_pad_mask = non_pad_mask.type(torch.float32)
    return non_pad_mask


@functools.lru_cache(maxsize=32)
def _get_causal_mask(seq_length, device):
    # generate a lower triangular mask
    mask = torch.zeros(seq_length, seq_length, device=device)
    for i in range(seq_length):
        for j in range(i + 1):
            mask[i, j] = 1.0
    return mask


def _batch_gather(x, inds):
    assert x.dim() == 3
    batch_size = x.size(0)
    length = x.size(1)
    dim = x.size(2)
    x_flat = x.view(batch_size * length, dim)

    batch_offsets = torch.arange(batch_size, device=inds.device) * length
    batch_offsets = batch_offsets.unsqueeze(-1)
    assert batch_offsets.dim() == inds.dim()
    inds_flat = batch_offsets + inds
    results = F.embedding(inds_flat, x_flat)
    return results<|MERGE_RESOLUTION|>--- conflicted
+++ resolved
@@ -201,7 +201,6 @@
         fwd_results["obj_mask"] = _get_mask(obj_nums, obj_mmt_in.size(1))
 
     def _forward_ocr_encoding(self, sample_list, fwd_results):
-<<<<<<< Updated upstream
         if self.config.ocr.text_embedding == "fasttext":
             # OCR FastText feature (300-dim)
             ocr_textemb = sample_list.context_feature_0
@@ -229,12 +228,6 @@
             ocr_textemb = torch.zeros_like(ocr_fasttext)
         else:
             raise NotImplementedError
-=======
-        # OCR FastText feature (300-dim)
-        ocr_fasttext = sample_list.context_feature_0
-        ocr_fasttext = F.normalize(ocr_fasttext, dim=-1)
-        assert ocr_fasttext.size(-1) == 300
->>>>>>> Stashed changes
 
         # OCR PHOC feature (604-dim)
         ocr_phoc = sample_list.context_feature_1
