# Copyright (c) Facebook, Inc. and its affiliates.
import functools
import logging
import math
import copy

import torch
import torch.nn.functional as F
from mmf.common.registry import registry
from mmf.models.base_model import BaseModel
from mmf.modules.layers import ClassifierLayer
from mmf.utils.build import build_image_encoder
from omegaconf import OmegaConf
from torch import nn
from transformers.modeling_bert import (
    BertConfig,
    BertEmbeddings,
    BertEncoder,
    BertPreTrainedModel,
    BertOnlyMLMHead,
)

logger = logging.getLogger(__name__)


@registry.register_model("m4c")
class M4C(BaseModel):
    def __init__(self, config):
        super().__init__(config)
        self.mmt_config = BertConfig(**self.config.mmt)
        self._datasets = registry.get("config").datasets.split(",")

    @classmethod
    def config_path(cls):
        return "configs/models/m4c/defaults.yaml"

    def build(self):
        # modules requiring custom learning rates (usually for finetuning)
        self.finetune_modules = []

        # split model building into several components
        self._build_txt_encoding()
        self._build_obj_encoding()
        self._build_ocr_encoding()
        #self._build_ocrtxt_encoding()
        self._build_mmt()
        self._build_output()

    def _build_encoder_config(self):
        return OmegaConf.create(
            {
                "type": "finetune_faster_rcnn_fpn_fc7",
                "params": {
                    "in_dim": 2048,
                    "weights_file": "models/detectron.defaults/fc7_w.pkl",
                    "bias_file": "models/detectron.defaults/fc7_b.pkl",
                    "model_data_dir": self.config.model_data_dir,
                },
            }
        )

    def _build_txt_encoding(self):
        TEXT_BERT_HIDDEN_SIZE = 768

        self.text_bert_config = BertConfig(**self.config.text_bert)
        if self.config.text_bert_init_from_bert_base:
            self.text_bert = TextBert.from_pretrained(
                "bert-base-uncased", config=self.text_bert_config
            )
            # Use a smaller learning rate on text bert when initializing
            # from BERT_BASE
            self.finetune_modules.append(
                {"module": self.text_bert, "lr_scale": self.config.lr_scale_text_bert}
            )
        else:
            logger.info("NOT initializing text_bert from BERT_BASE")
            self.text_bert = TextBert(self.text_bert_config)

        # if the text bert output dimension doesn't match the
        # multimodal transformer (mmt) hidden dimension,
        # add a linear projection layer between the two
        if self.mmt_config.hidden_size != TEXT_BERT_HIDDEN_SIZE:
            logger.info(
                f"Projecting text_bert output to {self.mmt_config.hidden_size} dim"
            )

            self.text_bert_out_linear = nn.Linear(
                TEXT_BERT_HIDDEN_SIZE, self.mmt_config.hidden_size
            )
        else:
            self.text_bert_out_linear = nn.Identity()
    
    def _build_ocrtxt_encoding(self):
        TEXT_BERT_HIDDEN_SIZE = 768

        self.ocrtext_bert_config = BertConfig(**self.config.text_bert)
        if self.config.text_bert_init_from_bert_base:
            self.ocrtext_bert = TextBert.from_pretrained(
                "bert-base-uncased", config=self.ocrtext_bert_config
            )
            # Use a smaller learning rate on text bert when initializing
            # from BERT_BASE
            self.finetune_modules.append(
                {"module": self.ocrtext_bert, "lr_scale": self.config.lr_scale_text_bert}
            )
        else:
            logger.info("NOT initializing text_bert from BERT_BASE")
            self.ocrtext_bert = TextBert(self.ocrtext_bert_config)

        # if the text bert output dimension doesn't match the
        # multimodal transformer (mmt) hidden dimension,
        # add a linear projection layer between the two
        if self.mmt_config.hidden_size != TEXT_BERT_HIDDEN_SIZE:
            logger.info(
                f"Projecting text_bert output to {self.mmt_config.hidden_size} dim"
            )

            self.ocrtext_bert_out_linear = nn.Linear(
                TEXT_BERT_HIDDEN_SIZE, self.mmt_config.hidden_size
            )
        else:
            self.ocrtext_bert_out_linear = nn.Identity()

    def _build_obj_encoding(self):
        # object appearance feature: Faster R-CNN
        self.obj_faster_rcnn_fc7 = build_image_encoder(
            self._build_encoder_config(), direct_features=True
        )
        # apply smaller lr to pretrained Faster R-CNN fc7
        self.finetune_modules.append(
            {"module": self.obj_faster_rcnn_fc7, "lr_scale": self.config.lr_scale_frcn}
        )
        self.linear_obj_feat_to_mmt_in = nn.Linear(
            self.config.obj.mmt_in_dim, self.mmt_config.hidden_size
        )

        # object location feature: relative bounding box coordinates (4-dim)
        self.linear_obj_bbox_to_mmt_in = nn.Linear(4, self.mmt_config.hidden_size)

        self.obj_feat_layer_norm = nn.LayerNorm(self.mmt_config.hidden_size)
        self.obj_bbox_layer_norm = nn.LayerNorm(self.mmt_config.hidden_size)
        self.obj_drop = nn.Dropout(self.config.obj.dropout_prob)

    def _build_ocr_encoding(self):
        print(self.config.ocr)
        # hacky way to check if it is mlm pretrain
        self.pretrain_mlm = self.config.losses[0]["type"] == "mlm"
        self.ocr_text_embedding = getattr(self.config.ocr, "text_embedding", "fasttext")
        self.remove_ocr_phoc = getattr(self.config.ocr, "remove_ocr_phoc", False)
        self.remove_ocr_frcn = getattr(self.config.ocr, "remove_ocr_frcn", False)
        self.remove_ocr_posemb = getattr(self.config.ocr, "remove_ocr_posemb", True)
        self.remove_ocr_semantics = getattr(self.config.ocr, "remove_ocr_semantics", False)
        self.remove_ocr_bbox = getattr(self.config.ocr, "remove_ocr_bbox", False)

        # OCR appearance feature: Faster R-CNN
        self.ocr_faster_rcnn_fc7 = build_image_encoder(
            self._build_encoder_config(), direct_features=True
        )
        self.finetune_modules.append(
            {"module": self.ocr_faster_rcnn_fc7, "lr_scale": self.config.lr_scale_frcn}
        )

        self.linear_ocr_feat_to_mmt_in = nn.Linear(
            self.config.ocr.mmt_in_dim, self.mmt_config.hidden_size
        )

        # OCR location feature: relative bounding box coordinates (4-dim)
        self.linear_ocr_bbox_to_mmt_in = nn.Linear(4, self.mmt_config.hidden_size)

        self.ocr_feat_layer_norm = nn.LayerNorm(self.mmt_config.hidden_size)
        self.ocr_bbox_layer_norm = nn.LayerNorm(self.mmt_config.hidden_size)
        self.ocr_drop = nn.Dropout(self.config.ocr.dropout_prob)

    def _build_mmt(self):
        self.mmt = MMT(self.mmt_config)

        # allow specifying a different/scaled lr for multimodal transformer
        self.finetune_modules.append(
            {"module": self.mmt, "lr_scale": self.config.lr_scale_mmt}
        )

    def _build_output(self):
        # dynamic OCR-copying scores with pointer network
        self.ocr_ptr_net = OcrPtrNet(**self.config.classifier.ocr_ptr_net)

        # fixed answer vocabulary scores
        num_choices = registry.get(self._datasets[0] + "_num_final_outputs")
        # remove the OCR copying dimensions in LoRRA's classifier output
        # (OCR copying will be handled separately)
        num_choices -= self.config.classifier.ocr_max_num
        self.classifier = ClassifierLayer(
            self.config.classifier.type,
            in_dim=self.mmt_config.hidden_size,
            out_dim=num_choices,
            **self.config.classifier.params,
        )

        self.answer_processor = registry.get(self._datasets[0] + "_answer_processor")

    def forward(self, sample_list):
        # fwd_results holds intermediate forward pass results
        # TODO possibly replace it with another sample list
        # print("in forward, sample_list.targets\n", sample_list.targets)
        fwd_results = {}
        max_conf = -10000000
        pred_source = None
        scores = None
        updated_target = None
        mlm_labels = None
        if not self.pretrain_mlm:
            target_size = sample_list.targets.size()
            target = sample_list.targets.view(target_size[0], sample_list.ocr_source_num[0], -1, target_size[-1])
            updated_loss_mask = None
            loss_mask = sample_list.train_loss_mask.view(target_size[0], sample_list.ocr_source_num[0], -1)
        for i in range(sample_list["ocr_source_num"][0]):
            sample_list["current_source"] = i
            self._forward_txt_encoding(sample_list, fwd_results)
            self._forward_obj_encoding(sample_list, fwd_results)
            self._forward_ocr_encoding(sample_list, fwd_results)
            self._forward_mmt_and_output(sample_list, fwd_results)
            if self.training:
                if i == 0:
                    scores = fwd_results["scores"]
                    if self.pretrain_mlm:
                        mlm_labels = fwd_results["mlm_labels"]
                else:
                    scores = torch.cat([scores, fwd_results["scores"]], 1)
                    if self.pretrain_mlm:
                        mlm_labels = torch.cat([mlm_labels, fwd_results["mlm_labels"]], 1)
            else:
                if i == 0:
                    if self.pretrain_mlm:
                        scores = fwd_results["scores"]
                        mlm_labels = fwd_results["mlm_labels"]
                    else:
                        max_conf = fwd_results["conf"]
                        scores = fwd_results["scores"]
                        pred_source = torch.zeros_like(max_conf).to(torch.long)
                        updated_target = target[:, 0]
                        updated_loss_mask = loss_mask[:, 0]
                else:
                    if self.pretrain_mlm:
                        scores = torch.cat([scores, fwd_results["scores"]], 1)
                        mlm_labels = torch.cat([mlm_labels, fwd_results["mlm_labels"]], 1)
                    else:
                        current_source = torch.ones_like(pred_source) * i
                        pred_source = torch.where(max_conf > fwd_results["conf"], pred_source, current_source)
                        scores = torch.where((max_conf > fwd_results["conf"]).unsqueeze(-1).unsqueeze(-1), scores, fwd_results["scores"])
                        updated_target = torch.where(
                            (max_conf > fwd_results["conf"]).unsqueeze(-1).unsqueeze(-1),
                            updated_target,
                            target[:, i])
                        updated_loss_mask = torch.where(
                            (max_conf > fwd_results["conf"]).unsqueeze(-1),
                            updated_loss_mask,
                            loss_mask[:, i]
                        )
                        max_conf = torch.where(max_conf > fwd_results["conf"], max_conf, fwd_results["conf"])

        # only keep scores in the forward pass results
        #print("in forward:")
        #print("scores:", scores.shape)
        #print("train_loss_mask:", sample_list.train_loss_mask.shape)
        if self.pretrain_mlm:
            results = {"mlm_scores": scores, "mlm_labels": mlm_labels}
            return results

        if not self.training:
        #    print(pred_source.shape)
        #    print(pred_source)
        #    print(updated_target.shape)
            sample_list.targets = updated_target
            sample_list.train_loss_mask = updated_loss_mask
            for i in range(sample_list["ocr_source_num"][0]):
                sample_list[f"context_tokens_{i}"] = sample_list[f"ocr_source_{i}"].context_tokens
            results = {"scores": scores, "source": pred_source}
        else:
            results = {"scores": scores}
        return results

    def _forward_txt_encoding(self, sample_list, fwd_results):
<<<<<<< HEAD
        current_ocr_source_id = sample_list["current_source"]
        current_source = sample_list[f"ocr_source_{current_ocr_source_id}"]
=======
        if self.pretrain_mlm:
            fwd_results["txt_inds"] = sample_list.text_mlm
        else:
            fwd_results["txt_inds"] = sample_list.text

>>>>>>> 1f90a538
        # binary mask of valid text (question words) vs padding
        #fwd_results["txt_inds"] = sample_list.text
        #fwd_results["txt_mask"] = sample_list.text_mask

        if self.config.ocr.text_embedding == "fasttext":
            # OCR FastText feature (300-dim)
            ocr_textemb = current_source.context_feature_0
            ocr_textemb = F.normalize(ocr_textemb, dim=-1)
            assert ocr_textemb.size(-1) == 300

            # Now the question text embedding should be generated separately
            #fwd_results["text_bert_out"] = self.text_bert(txt_inds=fwd_results["txt_inds"], txt_mask=fwd_results["txt_mask"])
            fwd_results["text_bert_out"] = self.text_bert(txt_inds=sample_list.text, txt_mask=sample_list.text_mask)
            fwd_results["ocr_textemb"] = ocr_textemb

        elif self.config.ocr.text_embedding == "bert":
            encode_concat_flag = getattr(self.config.ocr, "encode_concat", False)
            if encode_concat_flag:
                combined_rawtextemb = self.text_bert(txt_inds=current_source.bert_combined, txt_mask=current_source.bert_combined_mask)
                text_cat_ls, context_cat_ls = [], []
                s = combined_rawtextemb.shape #[bs, L(seq), L(rep)]
                l_q = 20 # Magic number
                m = 50 # Magic number
                for i in range(s[0]):
                    text_token_rep = F.pad(combined_rawtextemb[i][:sample_list.text_len[i]], (0,0,0,l_q-sample_list.text_len[i]),"constant",0) #[bs,l_q,L(rep)]
                    map_ls = current_source.combined_token_map[i][:m]
                    ocr_token_rep = F.pad(combined_rawtextemb[i][map_ls],(0,0,0,m-len(map_ls)),"constant",0)
                    text_cat_ls.append(text_token_rep)
                    context_cat_ls.append(ocr_token_rep)
                fwd_results["text_bert_out"] = torch.stack(text_cat_ls,dim=0)
                fwd_results["ocr_textemb"] = torch.stack(context_cat_ls,dim=0)
            else:
                # Encode Question and OCR tokens separately
                fwd_results["text_bert_out"] = self.text_bert(txt_inds=sample_list.text, txt_mask=sample_list.text_mask) # Does not need to pad
                ocr_rawtextemb = self.text_bert(txt_inds=current_source.bert_context, txt_mask=current_source.bert_context_mask)
                s = ocr_rawtextemb.shape #[bs, L(seq), L(rep)]
                m = 50 # Magic number
                context_cat_ls = []
                #ocr_textemb = torch.zeros((s[0],m,s[-1]), dtype=torch.float32, device=ocr_rawtextemb.device)
                for i in range(s[0]):
                    if i>=len(current_source.context_token_map):
                        print(current_source.context_token_map)
                        raise NotImplementedError
                    map_ls = current_source.context_token_map[i][:m]
                    if m<len(map_ls):
                        print(map_ls)
                        raise NotImplementedError
                    ocr_token_rep = F.pad(ocr_rawtextemb[i][map_ls],(0,0,0,m-len(map_ls)),"constant",0)
                    context_cat_ls.append(ocr_token_rep)
                fwd_results["ocr_textemb"] = torch.stack(context_cat_ls,dim=0)
    
        elif self.config.ocr.text_embedding == "notext":
            ocr_textemb = current_source.context_feature_0
            ocr_textemb = F.normalize(ocr_textemb, dim=-1)
            assert ocr_textemb.size(-1) == 300
            ocr_textemb = torch.zeros_like(ocr_textemb)
            #fwd_results["text_bert_out"] = self.text_bert(txt_inds=fwd_results["txt_inds"], txt_mask=fwd_results["txt_mask"])
            fwd_results["text_bert_out"] = self.text_bert(txt_inds=sample_list.text, txt_mask=sample_list.text_mask)
            fwd_results["ocr_textemb"] = ocr_textemb
        else:
            raise NotImplementedError

    def _forward_obj_encoding(self, sample_list, fwd_results):
        # prepare object token features if exists
        if self.pretrain_mlm:
            fwd_results["obj_token_inds"] = sample_list.obj_bert_context_mlm
            fwd_results["obj_token_inds_labels"] = sample_list.obj_bert_context_mlm_labels
        else:
            fwd_results["obj_token_inds"] = sample_list.obj_bert_context
        # binary mask of valid text (question words) vs padding
        fwd_results["obj_token_mask"] = sample_list.obj_bert_input_mask
        obj_rawtextemb = self.text_bert(
            txt_inds=fwd_results["obj_token_inds"], txt_mask=fwd_results["obj_token_mask"]
        )
        s = obj_rawtextemb.shape
        m = 100
        obj_textemb = torch.zeros((s[0], m, s[-1]), dtype=torch.float32, device=obj_rawtextemb.device)
        if self.pretrain_mlm:
            obj_textemb_labels = torch.empty((s[0], m), dtype=torch.long, device=obj_rawtextemb.device).fill_(-100)

        for i in range(s[0]):
            map_ls = sample_list.obj_token_map[i][:m]
            obj_textemb[i, :len(map_ls)] = obj_rawtextemb[i][map_ls]
            if self.pretrain_mlm:
                obj_textemb_labels[i, :len(map_ls)] = fwd_results["obj_token_inds_labels"][i][map_ls]
        if self.config.obj.normalize_bert:
            obj_textemb = F.normalize(obj_textemb, dim=-1)
        # object appearance feature: Faster R-CNN fc7
        obj_fc6 = sample_list.image_feature_0
        obj_fc7 = self.obj_faster_rcnn_fc7(obj_fc6)
        obj_fc7 = F.normalize(obj_fc7, dim=-1)

        obj_feat = torch.cat(
            [obj_textemb, obj_fc7], dim=-1
        )

        # obj_feat = obj_fc7
        obj_bbox = sample_list.obj_bbox_coordinates
        obj_mmt_in = self.obj_feat_layer_norm(
            self.linear_obj_feat_to_mmt_in(obj_feat)
        ) + self.obj_bbox_layer_norm(self.linear_obj_bbox_to_mmt_in(obj_bbox))
        obj_mmt_in = self.obj_drop(obj_mmt_in)
        fwd_results["obj_mmt_in"] = obj_mmt_in

        # binary mask of valid object vs padding
        obj_nums = sample_list.image_info_0.max_features
        fwd_results["obj_mask"] = _get_mask(obj_nums, obj_mmt_in.size(1))

        if self.pretrain_mlm:
            fwd_results["obj_bert_context_mlm_labels"] = obj_textemb_labels

    def _forward_ocr_encoding(self, sample_list, fwd_results):
        current_ocr_source_id = sample_list["current_source"]
        current_source = sample_list[f"ocr_source_{current_ocr_source_id}"]
<<<<<<< HEAD
        
=======
        if self.config.ocr.text_embedding == "fasttext":
            # OCR FastText feature (300-dim)
            ocr_textemb = current_source.context_feature_0
            ocr_textemb = F.normalize(ocr_textemb, dim=-1)
            assert ocr_textemb.size(-1) == 300
        elif self.config.ocr.text_embedding == "bert":
            if self.pretrain_mlm:
                fwd_results["ocr_token_inds"] = current_source.bert_context_mlm
                fwd_results["ocr_token_inds_labels"] = current_source.bert_context_mlm_labels
            else:
                fwd_results["ocr_token_inds"] = current_source.bert_context
            # binary mask of valid text (question words) vs padding
            fwd_results["ocr_token_mask"] = current_source.bert_input_mask
            ocr_rawtextemb = self.text_bert(
                txt_inds=fwd_results["ocr_token_inds"], txt_mask=fwd_results["ocr_token_mask"]
            )
            s = ocr_rawtextemb.shape
            m = 50
            ocr_textemb = torch.zeros((s[0], m, s[-1]), dtype=torch.float32, device=ocr_rawtextemb.device)
            if self.pretrain_mlm:
                ocr_textemb_labels = torch.empty((s[0], m), dtype=torch.long, device=ocr_rawtextemb.device).fill_(-100)
            for i in range(s[0]):
                map_ls = current_source.token_map[i][:m]
                ocr_textemb[i, :len(map_ls)] = ocr_rawtextemb[i][map_ls]
                if self.pretrain_mlm:
                    ocr_textemb_labels[i, :len(map_ls)] = fwd_results["ocr_token_inds_labels"][i][map_ls]

            if self.config.ocr.normalize_bert:
                ocr_textemb = F.normalize(ocr_textemb, dim=-1)

            if self.pretrain_mlm:
                fwd_results["bert_context_mlm_labels"] = ocr_textemb_labels

        elif self.config.ocr.text_embedding == "notext":
            ocr_textemb = current_source.context_feature_0
            ocr_textemb = F.normalize(ocr_fasttext, dim=-1)
            assert ocr_textemb.size(-1) == 300
            ocr_textemb = torch.zeros_like(ocr_fasttext)
        else:
            raise NotImplementedError

>>>>>>> 1f90a538
        # OCR PHOC feature (604-dim)
        ocr_phoc = current_source.context_feature_1
        ocr_phoc = F.normalize(ocr_phoc, dim=-1)
        assert ocr_phoc.size(-1) == 604

        # OCR appearance feature: Faster R-CNN fc7
        
        # TO MERGE
        #ocr_fc6 = sample_list.image_feature_1[:, : fwd_results["ocr_textemb"].size(1), :]
        image_source = sample_list[f"image_feature_{current_ocr_source_id + 1}"]
        ocr_fc6 = image_source[:, : fwd_results["ocr_textemb"].size(1), :]
        # END OF TO MERGE
        ocr_fc7 = self.ocr_faster_rcnn_fc7(ocr_fc6)
        ocr_fc7 = F.normalize(ocr_fc7, dim=-1)

        if self.remove_ocr_phoc:
            ocr_phoc = torch.zeros_like(ocr_phoc)
        if self.remove_ocr_frcn:
            ocr_fc7 = torch.zeros_like(ocr_fc7)
        ocr_feat = torch.cat(
            [fwd_results["ocr_textemb"], ocr_phoc, ocr_fc7], dim=-1
        )
        if not self.remove_ocr_posemb:
            ocr_feat = torch.cat(
                [ocr_feat,current_source.ocr_pos_emb], dim=-1
            )

        ocr_bbox = current_source.ocr_bbox_coordinates
        if self.remove_ocr_semantics:
            ocr_feat = torch.zeros_like(ocr_feat)
        if self.remove_ocr_bbox:
            ocr_bbox = torch.zeros_like(ocr_bbox)
        ocr_mmt_in = self.ocr_feat_layer_norm(
            self.linear_ocr_feat_to_mmt_in(ocr_feat)
        ) + self.ocr_bbox_layer_norm(self.linear_ocr_bbox_to_mmt_in(ocr_bbox))
        ocr_mmt_in = self.ocr_drop(ocr_mmt_in)
        fwd_results["ocr_mmt_in"] = ocr_mmt_in

        # binary mask of valid OCR vs padding
        ocr_nums = current_source.context_info_0.max_features
        fwd_results["ocr_mask"] = _get_mask(ocr_nums, ocr_mmt_in.size(1))

    def _forward_mmt(self, sample_list, fwd_results):
        # first forward the text BERT layers
        fwd_results["txt_emb"] = self.text_bert_out_linear(fwd_results["text_bert_out"])
        fwd_results["txt_mask"] = sample_list.text_mask
        mmt_results = self.mmt(
            txt_emb=fwd_results["txt_emb"],
            txt_mask=fwd_results["txt_mask"],
            obj_emb=fwd_results["obj_mmt_in"],
            obj_mask=fwd_results["obj_mask"],
            ocr_emb=fwd_results["ocr_mmt_in"],
            ocr_mask=fwd_results["ocr_mask"],
            fixed_ans_emb=self.classifier.module.weight,
            prev_inds=fwd_results["prev_inds"] if not self.pretrain_mlm else None,
            pretrain_mlm=self.pretrain_mlm,
        )
        fwd_results.update(mmt_results)

    def _forward_output(self, sample_list, fwd_results):
        if not self.pretrain_mlm:
            mmt_dec_output = fwd_results["mmt_dec_output"]
            mmt_ocr_output = fwd_results["mmt_ocr_output"]
            ocr_mask = fwd_results["ocr_mask"]

            fixed_scores = self.classifier(mmt_dec_output)
            dynamic_ocr_scores = self.ocr_ptr_net(mmt_dec_output, mmt_ocr_output, ocr_mask)
            scores = torch.cat([fixed_scores, dynamic_ocr_scores], dim=-1)
            fwd_results["scores"] = scores
        else:
            mlm_labels = torch.cat([
                sample_list.text_mlm_labels,
                fwd_results["obj_bert_context_mlm_labels"],
                fwd_results["bert_context_mlm_labels"],
            ], dim=1)
            fwd_results["mlm_labels"] = mlm_labels

    def _forward_mmt_and_output(self, sample_list, fwd_results):
        if self.pretrain_mlm:
            self._forward_mmt(sample_list, fwd_results)
            self._forward_output(sample_list, fwd_results)
        else:
            if self.training:
                fwd_results["prev_inds"] = sample_list.train_prev_inds[:, sample_list.current_source,:].clone()
                self._forward_mmt(sample_list, fwd_results)
                self._forward_output(sample_list, fwd_results)
            else:
                dec_step_num = sample_list.train_prev_inds.size(-1)
                # print(self.config.beam_size)
                fwd_results["prev_inds"] = torch.zeros_like(sample_list.train_prev_inds[:, sample_list.current_source,:])
                fwd_results["prev_inds"][:, 0] = self.answer_processor.BOS_IDX
                if self.config.beam_size == 1:
                    # fill prev_inds with BOS_IDX at index 0, and zeros elsewhere

                    # greedy decoding at test time
                    for _ in range(dec_step_num):
                        self._forward_mmt(sample_list, fwd_results)
                        self._forward_output(sample_list, fwd_results)

                        # find the highest scoring output (either a fixed vocab
                        # or an OCR), and add it to prev_inds for auto-regressive
                        # decoding
                        argmax_inds = fwd_results["scores"].argmax(dim=-1)
                        fwd_results["prev_inds"][:, 1:] = argmax_inds[:, :-1]
                    fwd_results["conf"] = torch.sum(torch.max(F.log_softmax(fwd_results["scores"], -1), -1)[0], -1)
                else:
                    batch_size = sample_list.train_prev_inds.size(0)
                    fwd_results["scores"] = None
                    for sample_id in range(batch_size):
                        fwd_results_feed = copy.deepcopy(fwd_results)
                        fwd_results_feed["txt_inds"] = fwd_results_feed["txt_inds"][sample_id: sample_id + 1, :]
                        fwd_results_feed["txt_mask"] = fwd_results_feed["txt_mask"][sample_id: sample_id + 1, :]
                        fwd_results_feed["obj_mmt_in"] = fwd_results_feed["obj_mmt_in"][sample_id: sample_id + 1, :]
                        fwd_results_feed["obj_mask"] = fwd_results_feed["obj_mask"][sample_id: sample_id + 1, :]
                        fwd_results_feed["ocr_mmt_in"] = fwd_results_feed["ocr_mmt_in"][sample_id: sample_id + 1, :]
                        fwd_results_feed["ocr_mask"] = fwd_results_feed["ocr_mask"][sample_id: sample_id + 1, :]
                        fwd_results_feed["prev_inds"] = fwd_results_feed["prev_inds"][sample_id: sample_id + 1, :]
                        sample_list_feed = sample_list
                        self._forward_mmt(sample_list_feed, fwd_results_feed)
                        self._forward_output(sample_list_feed, fwd_results_feed)
                        top_k_value, top_k_inds = \
                            F.log_softmax(fwd_results_feed["scores"][:, 0, :], dim=-1) \
                                .topk(self.config.beam_size)
                        dead = 0
                        seq2keep = fwd_results_feed["prev_inds"][0:1, :1]  # beam_size * decoded
                        seqprob = torch.zeros_like(seq2keep[:, 0]).to(torch.float)  # beam_size
                        cand_score = []
                        fwd_results_feed["txt_inds"] = fwd_results_feed["txt_inds"].repeat(self.config.beam_size, 1)
                        fwd_results_feed["txt_mask"] = fwd_results_feed["txt_mask"].repeat(self.config.beam_size, 1)
                        fwd_results_feed["obj_mmt_in"] = fwd_results_feed["obj_mmt_in"].repeat(self.config.beam_size, 1, 1)
                        fwd_results_feed["obj_mask"] = fwd_results_feed["obj_mask"].repeat(self.config.beam_size, 1)
                        fwd_results_feed["ocr_mmt_in"] = fwd_results_feed["ocr_mmt_in"].repeat(self.config.beam_size, 1, 1)
                        fwd_results_feed["ocr_mask"] = fwd_results_feed["ocr_mask"].repeat(self.config.beam_size, 1)
                        fwd_results_feed["prev_inds"] = fwd_results_feed["prev_inds"].repeat(self.config.beam_size, 1)
                        cand = torch.ones_like(fwd_results_feed["prev_inds"]) * 2
                        allow_size = self.config.beam_size
                        for dec_step in range(dec_step_num):
                            seqprob = seqprob.unsqueeze(-1).repeat(1, allow_size).view(-1)
                            seqprob += top_k_value.view(-1)  # (beam_size * beam_size)
                            dec_len = seq2keep.size(1)
                            seq2keep = seq2keep.repeat(1, allow_size).view(-1, dec_len)
                            # (beam_size * beam_size) * dec_len
                            seq2keep = torch.cat([seq2keep, top_k_inds.view(-1, 1)], -1)
                            beam_k_score, beam_k_inds = seqprob.topk(allow_size)
                            seq2keep = seq2keep[beam_k_inds]
                            seqprob = seqprob[beam_k_inds]
                            nextbatch = torch.zeros_like(fwd_results_feed["prev_inds"])
                            filled = 0
                            new_seqprob = seqprob[seqprob.size(0):]
                            new_seq2keep = seq2keep[seq2keep.size(0):]
                            for i, seq in enumerate(seq2keep):
                                if seq[-1] == self.answer_processor.EOS_IDX or dec_step == dec_step_num - 1:
                                    nextbatch = nextbatch[:nextbatch.size(0) - 1]
                                    cand[dead, :seq.size(0)-1] = seq[1:]
                                    cand_score.append(seqprob[i].item() / (seq.size(0) ** self.config.beam_length_penalty))
                                    dead += 1
                                else:
                                    nextbatch[filled, :seq.size(0)] = seq
                                    new_seqprob = torch.cat([new_seqprob, seqprob[i:i+1]], 0)
                                    new_seq2keep = torch.cat([new_seq2keep, seq2keep[i:i+1]], 0)
                                    filled += 1
                            assert dead + nextbatch.size(0) == self.config.beam_size
                            if dead == self.config.beam_size:
                                break
                            fwd_results_feed["txt_inds"] = fwd_results_feed["txt_inds"][:nextbatch.size(0)]
                            fwd_results_feed["txt_mask"] = fwd_results_feed["txt_mask"][:nextbatch.size(0)]
                            fwd_results_feed["obj_mmt_in"] = fwd_results_feed["obj_mmt_in"][:nextbatch.size(0)]
                            fwd_results_feed["obj_mask"] = fwd_results_feed["obj_mask"][:nextbatch.size(0)]
                            fwd_results_feed["ocr_mmt_in"] = fwd_results_feed["ocr_mmt_in"][:nextbatch.size(0)]
                            fwd_results_feed["ocr_mask"] = fwd_results_feed["ocr_mask"][:nextbatch.size(0)]
                            fwd_results_feed["prev_inds"] = nextbatch
                            seq2keep = new_seq2keep
                            seqprob = new_seqprob
                            allow_size = self.config.beam_size - dead
                            self._forward_mmt(sample_list_feed, fwd_results_feed)
                            self._forward_output(sample_list_feed, fwd_results_feed)
                            top_k_value, top_k_inds = \
                                F.log_softmax(fwd_results_feed["scores"][:, dec_step + 1, :], dim=-1) \
                                    .topk(allow_size)
                        idx = torch.argmax(torch.tensor(cand_score))
                        fwd_results["prev_inds"][sample_id, :] = cand[idx][:]
                        scores = torch.zeros_like(fwd_results_feed["scores"][0:1])
                        for i, word_id in enumerate(cand[idx].view(-1)):
                            scores[0, i, word_id] = 1.
                        if fwd_results["scores"] is None:
                            fwd_results["scores"] = scores
                        else:
                            fwd_results["scores"] = torch.cat([fwd_results["scores"], scores], 0)


    def get_optimizer_parameters(self, config):
        optimizer_param_groups = []

        base_lr = config.optimizer.params.lr
        # collect all the parameters that need different/scaled lr
        finetune_params_set = set()
        for m in self.finetune_modules:
            optimizer_param_groups.append(
                {
                    "params": list(m["module"].parameters()),
                    "lr": base_lr * m["lr_scale"],
                }
            )
            finetune_params_set.update(list(m["module"].parameters()))
        # remaining_params are those parameters w/ default lr
        remaining_params = [
            p for p in self.parameters() if p not in finetune_params_set
        ]
        # put the default lr parameters at the beginning
        # so that the printed lr (of group 0) matches the default lr
        optimizer_param_groups.insert(0, {"params": remaining_params})

        return optimizer_param_groups

    @classmethod
    def update_registry_for_pretrained(cls, config, checkpoint, full_output):
        from omegaconf import OmegaConf

        # Hack datasets using OmegaConf
        datasets = full_output["full_config"].datasets
        dataset = datasets.split(",")[0]
        config_mock = OmegaConf.create({"datasets": datasets})
        registry.register("config", config_mock)
        registry.register(
            f"{dataset}_num_final_outputs",
            # Need to add as it is subtracted
            checkpoint["classifier.module.weight"].size(0)
            + config.classifier.ocr_max_num,
        )
        # Fix this later, when processor pipeline is available
        answer_processor = OmegaConf.create({"BOS_IDX": 1})
        registry.register(f"{dataset}_answer_processor", answer_processor)


class TextBert(BertPreTrainedModel):
    def __init__(self, config):
        super().__init__(config)

        self.embeddings = BertEmbeddings(config)
        self.encoder = BertEncoder(config)
        self.init_weights()

    def forward(self, txt_inds, txt_mask):
        encoder_inputs = self.embeddings(txt_inds)
        attention_mask = txt_mask

        extended_attention_mask = attention_mask.unsqueeze(1).unsqueeze(2)
        extended_attention_mask = (1.0 - extended_attention_mask) * -10000.0
        assert not extended_attention_mask.requires_grad
        head_mask = [None] * self.config.num_hidden_layers

        encoder_outputs = self.encoder(
            encoder_inputs, extended_attention_mask, head_mask=head_mask
        )
        seq_output = encoder_outputs[0]

        return seq_output


class MMT(BertPreTrainedModel):
    def __init__(self, config):
        super().__init__(config)

        self.prev_pred_embeddings = PrevPredEmbeddings(config)
        self.encoder = BertEncoder(config)
        self.cls = BertOnlyMLMHead(config)
        self.init_weights()

    def forward(
            self,
            txt_emb,
            txt_mask,
            obj_emb,
            obj_mask,
            ocr_emb,
            ocr_mask,
            fixed_ans_emb,
            prev_inds,
            pretrain_mlm,
    ):
        if not pretrain_mlm:
            # build embeddings for predictions in previous decoding steps
            # fixed_ans_emb is an embedding lookup table for each fixed vocabulary
            dec_emb = self.prev_pred_embeddings(fixed_ans_emb, ocr_emb, prev_inds)

            # a zero mask for decoding steps, so the encoding steps elements can't
            # attend to decoding steps.
            # A triangular causal mask will be filled for the decoding steps
            # later in extended_attention_mask
            dec_mask = torch.zeros(
                dec_emb.size(0), dec_emb.size(1), dtype=torch.float32, device=dec_emb.device
            )
            # TODO: simply generate masked tokens for these
            encoder_inputs = torch.cat([txt_emb, obj_emb, ocr_emb, dec_emb], dim=1)
            attention_mask = torch.cat([txt_mask, obj_mask, ocr_mask, dec_mask], dim=1)
        else:
            encoder_inputs = torch.cat([txt_emb, obj_emb, ocr_emb], dim=1)
            attention_mask = torch.cat([txt_mask, obj_mask, ocr_mask], dim=1)

        # offsets of each modality in the joint embedding space
        txt_max_num = txt_mask.size(-1)
        obj_max_num = obj_mask.size(-1)
        ocr_max_num = ocr_mask.size(-1)
        if not pretrain_mlm:
            dec_max_num = dec_mask.size(-1)
        txt_begin = 0
        txt_end = txt_begin + txt_max_num
        ocr_begin = txt_max_num + obj_max_num
        ocr_end = ocr_begin + ocr_max_num

        # We create a 3D attention mask from a 2D tensor mask.
        # Sizes are [batch_size, 1, from_seq_length, to_seq_length]
        # So we can broadcast to
        # [batch_size, num_heads, from_seq_length, to_seq_length]
        to_seq_length = attention_mask.size(1)
        from_seq_length = to_seq_length

        # generate the attention mask similar to prefix LM
        # all elements can attend to the elements in encoding steps
        extended_attention_mask = attention_mask.unsqueeze(1).unsqueeze(2)
        extended_attention_mask = extended_attention_mask.repeat(
            1, 1, from_seq_length, 1
        )

        if not pretrain_mlm:
            # decoding step elements can attend to themselves in a causal manner
            extended_attention_mask[:, :, -dec_max_num:, -dec_max_num:] = _get_causal_mask(
                dec_max_num, encoder_inputs.device
            )

        # flip the mask, so that invalid attention pairs have -10000.
        extended_attention_mask = (1.0 - extended_attention_mask) * -10000.0
        assert not extended_attention_mask.requires_grad
        head_mask = [None] * self.config.num_hidden_layers

        encoder_outputs = self.encoder(
            encoder_inputs, extended_attention_mask, head_mask=head_mask
        )

        mmt_seq_output = encoder_outputs[0]

        if not pretrain_mlm:
            mmt_txt_output = mmt_seq_output[:, txt_begin:txt_end]
            mmt_ocr_output = mmt_seq_output[:, ocr_begin:ocr_end]
            mmt_dec_output = mmt_seq_output[:, -dec_max_num:]
            results = {
                "mmt_seq_output": mmt_seq_output,
                "mmt_txt_output": mmt_txt_output,
                "mmt_ocr_output": mmt_ocr_output,
                "mmt_dec_output": mmt_dec_output,
            }
        else:
            mlm_prediction_scores = self.cls(mmt_seq_output)
            results = {
                "mmt_seq_output": mmt_seq_output,
                "scores": mlm_prediction_scores
            }

        return results


class OcrPtrNet(nn.Module):
    def __init__(self, hidden_size, query_key_size=None):
        super().__init__()

        if query_key_size is None:
            query_key_size = hidden_size
        self.hidden_size = hidden_size
        self.query_key_size = query_key_size

        self.query = nn.Linear(hidden_size, query_key_size)
        self.key = nn.Linear(hidden_size, query_key_size)

    def forward(self, query_inputs, key_inputs, attention_mask):
        extended_attention_mask = (1.0 - attention_mask) * -10000.0
        assert extended_attention_mask.dim() == 2
        extended_attention_mask = extended_attention_mask.unsqueeze(1)

        query_layer = self.query(query_inputs)
        if query_layer.dim() == 2:
            query_layer = query_layer.unsqueeze(1)
            squeeze_result = True
        else:
            squeeze_result = False
        key_layer = self.key(key_inputs)

        scores = torch.matmul(query_layer, key_layer.transpose(-1, -2))
        scores = scores / math.sqrt(self.query_key_size)
        scores = scores + extended_attention_mask
        if squeeze_result:
            scores = scores.squeeze(1)

        return scores


class PrevPredEmbeddings(nn.Module):
    def __init__(self, config):
        super().__init__()

        MAX_DEC_LENGTH = 100
        MAX_TYPE_NUM = 5
        hidden_size = config.hidden_size
        ln_eps = config.layer_norm_eps

        self.position_embeddings = nn.Embedding(MAX_DEC_LENGTH, hidden_size)
        self.token_type_embeddings = nn.Embedding(MAX_TYPE_NUM, hidden_size)

        self.ans_layer_norm = nn.LayerNorm(hidden_size, eps=ln_eps)
        self.ocr_layer_norm = nn.LayerNorm(hidden_size, eps=ln_eps)
        self.emb_layer_norm = nn.LayerNorm(hidden_size, eps=ln_eps)
        self.emb_dropout = nn.Dropout(config.hidden_dropout_prob)

    def forward(self, ans_emb, ocr_emb, prev_inds):
        assert prev_inds.dim() == 2 and prev_inds.dtype == torch.long
        assert ans_emb.dim() == 2

        batch_size = prev_inds.size(0)
        seq_length = prev_inds.size(1)
        ans_num = ans_emb.size(0)

        # apply layer normalization to both answer embedding and OCR embedding
        # before concatenation, so that they have the same scale
        ans_emb = self.ans_layer_norm(ans_emb)
        ocr_emb = self.ocr_layer_norm(ocr_emb)
        assert ans_emb.size(-1) == ocr_emb.size(-1)
        ans_emb = ans_emb.unsqueeze(0).expand(batch_size, -1, -1)
        ans_ocr_emb_cat = torch.cat([ans_emb, ocr_emb], dim=1)
        raw_dec_emb = _batch_gather(ans_ocr_emb_cat, prev_inds)

        # Add position and type embedding for previous predictions
        position_ids = torch.arange(seq_length, dtype=torch.long, device=ocr_emb.device)
        position_ids = position_ids.unsqueeze(0).expand(batch_size, seq_length)
        position_embeddings = self.position_embeddings(position_ids)
        # Token type ids: 0 -- vocab; 1 -- OCR
        token_type_ids = prev_inds.ge(ans_num).long()
        token_type_embeddings = self.token_type_embeddings(token_type_ids)
        embeddings = position_embeddings + token_type_embeddings
        embeddings = self.emb_layer_norm(embeddings)
        embeddings = self.emb_dropout(embeddings)
        dec_emb = raw_dec_emb + embeddings

        return dec_emb


def _get_mask(nums, max_num):
    # non_pad_mask: b x lq, torch.float32, 0. on PAD
    batch_size = nums.size(0)
    arange = torch.arange(0, max_num).unsqueeze(0).expand(batch_size, -1)
    non_pad_mask = arange.to(nums.device).lt(nums.unsqueeze(-1))
    non_pad_mask = non_pad_mask.type(torch.float32)
    return non_pad_mask


@functools.lru_cache(maxsize=32)
def _get_causal_mask(seq_length, device):
    # generate a lower triangular mask
    mask = torch.zeros(seq_length, seq_length, device=device)
    for i in range(seq_length):
        for j in range(i + 1):
            mask[i, j] = 1.0
    return mask


def _batch_gather(x, inds):
    assert x.dim() == 3
    batch_size = x.size(0)
    length = x.size(1)
    dim = x.size(2)
    x_flat = x.view(batch_size * length, dim)

    batch_offsets = torch.arange(batch_size, device=inds.device) * length
    batch_offsets = batch_offsets.unsqueeze(-1)
    assert batch_offsets.dim() == inds.dim()
    inds_flat = batch_offsets + inds
    results = F.embedding(inds_flat, x_flat)
    return results<|MERGE_RESOLUTION|>--- conflicted
+++ resolved
@@ -279,110 +279,138 @@
         return results
 
     def _forward_txt_encoding(self, sample_list, fwd_results):
-<<<<<<< HEAD
         current_ocr_source_id = sample_list["current_source"]
         current_source = sample_list[f"ocr_source_{current_ocr_source_id}"]
-=======
         if self.pretrain_mlm:
             fwd_results["txt_inds"] = sample_list.text_mlm
+            fwd_results["obj_token_inds"] = sample_list.obj_bert_context_mlm
+            fwd_results["obj_token_inds_labels"] = sample_list.obj_bert_context_mlm_labels
+            fwd_results["ocr_token_inds"] = current_source.bert_context_mlm
+            fwd_results["ocr_token_inds_labels"] = current_source.bert_context_mlm_labels
         else:
             fwd_results["txt_inds"] = sample_list.text
-
->>>>>>> 1f90a538
-        # binary mask of valid text (question words) vs padding
-        #fwd_results["txt_inds"] = sample_list.text
-        #fwd_results["txt_mask"] = sample_list.text_mask
+            fwd_results["obj_token_inds"] = sample_list.obj_bert_context
+            fwd_results["ocr_token_inds"] = current_source.bert_context
 
         if self.config.ocr.text_embedding == "fasttext":
+            # Zhen: This probably doesn't support mlm now... 
+            # Text embedding
+            fwd_results["text_bert_out"] = self.text_bert(txt_inds=sample_list.text, txt_mask=sample_list.text_mask)
+            
+            # Object embedding
+            obj_rawtextemb = self.text_bert(txt_inds=sample_list.obj_bert_context, txt_mask=sample_list.obj_bert_input_mask)
+            s = obj_rawtextemb.shape
+            m = 100
+            obj_context_cat_ls = []
+            if self.pretrain_mlm:
+                obj_textemb_labels = torch.empty((s[0], m), dtype=torch.long, device=obj_rawtextemb.device).fill_(-100)
+            for i in range(s[0]):
+                map_ls = sample_list.obj_token_map[i][:m]
+                bert_context_rep = F.pad(obj_rawtextemb[i][map_ls],(0,0,0,m-len(map_ls)),"constant",0)
+                obj_context_cat_ls.append(bert_context_rep)
+                if self.pretrain_mlm:
+                    obj_textemb_labels[i, :len(map_ls)] = fwd_results["obj_token_inds_labels"][i][map_ls]
+            fwd_results["obj_textemb"] = torch.stack(obj_context_cat_ls,dim=0)          
+            if self.pretrain_mlm:
+                fwd_results["obj_bert_context_mlm_labels"] = obj_textemb_labels
+
             # OCR FastText feature (300-dim)
             ocr_textemb = current_source.context_feature_0
             ocr_textemb = F.normalize(ocr_textemb, dim=-1)
             assert ocr_textemb.size(-1) == 300
-
-            # Now the question text embedding should be generated separately
-            #fwd_results["text_bert_out"] = self.text_bert(txt_inds=fwd_results["txt_inds"], txt_mask=fwd_results["txt_mask"])
-            fwd_results["text_bert_out"] = self.text_bert(txt_inds=sample_list.text, txt_mask=sample_list.text_mask)
             fwd_results["ocr_textemb"] = ocr_textemb
 
         elif self.config.ocr.text_embedding == "bert":
             encode_concat_flag = getattr(self.config.ocr, "encode_concat", False)
             if encode_concat_flag:
                 combined_rawtextemb = self.text_bert(txt_inds=current_source.bert_combined, txt_mask=current_source.bert_combined_mask)
-                text_cat_ls, context_cat_ls = [], []
+
+                text_cat_ls, objtext_cat_ls, context_cat_ls = [], [], []
                 s = combined_rawtextemb.shape #[bs, L(seq), L(rep)]
-                l_q = 20 # Magic number
-                m = 50 # Magic number
+                l_q = 20 # Length of question, magic number
+                m_o = 100 # Max num of object tokens, magic number
+                m_c = 50 # Max number of context tokens, magic number
+
+
+                if self.pretrain_mlm:
+                    obj_textemb_labels = torch.empty((s[0], m), dtype=torch.long, device=obj_rawtextemb.device).fill_(-100)                
+                    ocr_textemb_labels = torch.empty((s[0], m), dtype=torch.long, device=ocr_rawtextemb.device).fill_(-100)
+                
                 for i in range(s[0]):
                     text_token_rep = F.pad(combined_rawtextemb[i][:sample_list.text_len[i]], (0,0,0,l_q-sample_list.text_len[i]),"constant",0) #[bs,l_q,L(rep)]
-                    map_ls = current_source.combined_token_map[i][:m]
-                    ocr_token_rep = F.pad(combined_rawtextemb[i][map_ls],(0,0,0,m-len(map_ls)),"constant",0)
+                    obj_map_ls = sample_list.combined_obj_token_map[i][:m_o]
+                    obj_token_rep = F.pad(combined_rawtextemb[i][obj_map_ls],(0,0,0,m_o-len(obj_map_ls)),"constant",0)
+                    ocr_map_ls = current_source.combined_context_token_map[i][:m_c]
+                    ocr_token_rep = F.pad(combined_rawtextemb[i][ocr_map_ls],(0,0,0,m_c-len(ocr_map_ls)),"constant",0)
                     text_cat_ls.append(text_token_rep)
+                    objtext_cat_ls.append(obj_token_rep)
                     context_cat_ls.append(ocr_token_rep)
+                    if self.pretrain_mlm:
+                        map_ls = sample_list.obj_token_map[i][:m_o]
+                        obj_textemb_labels[i, :len(map_ls)] = fwd_results["obj_token_inds_labels"][i][map_ls]
+                        map_ls = current_source.context_token_map[i][:m_c]
+                        ocr_textemb_labels[i, :len(map_ls)] = fwd_results["ocr_token_inds_labels"][i][map_ls]
+
                 fwd_results["text_bert_out"] = torch.stack(text_cat_ls,dim=0)
+                fwd_results["obj_textemb"] = torch.stack(objtext_cat_ls,dim=0)
                 fwd_results["ocr_textemb"] = torch.stack(context_cat_ls,dim=0)
+                if self.pretrain_mlm:
+                    fwd_results["obj_bert_context_mlm_labels"] = obj_textemb_labels
+                    fwd_results["bert_context_mlm_labels"] = ocr_textemb_labels
             else:
                 # Encode Question and OCR tokens separately
-                fwd_results["text_bert_out"] = self.text_bert(txt_inds=sample_list.text, txt_mask=sample_list.text_mask) # Does not need to pad
-                ocr_rawtextemb = self.text_bert(txt_inds=current_source.bert_context, txt_mask=current_source.bert_context_mask)
+                # Question text embedding
+                fwd_results["text_bert_out"] = self.text_bert(txt_inds=sample_list.text, txt_mask=sample_list.text_mask) 
+                
+                # Object embedding
+                obj_rawtextemb = self.text_bert(txt_inds=sample_list.obj_bert_context, txt_mask=sample_list.obj_bert_input_mask)
+                s = obj_rawtextemb.shape
+                m = 100
+                obj_context_cat_ls = []
+                if self.pretrain_mlm:
+                    obj_textemb_labels = torch.empty((s[0], m), dtype=torch.long, device=obj_rawtextemb.device).fill_(-100)
+                for i in range(s[0]):
+                    map_ls = sample_list.obj_token_map[i][:m]
+                    bert_context_rep = F.pad(obj_rawtextemb[i][map_ls],(0,0,0,m-len(map_ls)),"constant",0)
+                    obj_context_cat_ls.append(bert_context_rep)
+                    if self.pretrain_mlm:
+                        obj_textemb_labels[i, :len(map_ls)] = fwd_results["obj_token_inds_labels"][i][map_ls]
+                fwd_results["obj_textemb"] = torch.stack(obj_context_cat_ls,dim=0)
+                if self.pretrain_mlm:
+                    fwd_results["obj_bert_context_mlm_labels"] = obj_textemb_labels
+
+                # OCR embedding
+                ocr_rawtextemb = self.text_bert(txt_inds=current_source.bert_context, txt_mask=current_source.bert_input_mask)
                 s = ocr_rawtextemb.shape #[bs, L(seq), L(rep)]
                 m = 50 # Magic number
                 context_cat_ls = []
-                #ocr_textemb = torch.zeros((s[0],m,s[-1]), dtype=torch.float32, device=ocr_rawtextemb.device)
+                if self.pretrain_mlm:
+                    ocr_textemb_labels = torch.empty((s[0], m), dtype=torch.long, device=ocr_rawtextemb.device).fill_(-100)
                 for i in range(s[0]):
-                    if i>=len(current_source.context_token_map):
-                        print(current_source.context_token_map)
-                        raise NotImplementedError
                     map_ls = current_source.context_token_map[i][:m]
-                    if m<len(map_ls):
-                        print(map_ls)
-                        raise NotImplementedError
                     ocr_token_rep = F.pad(ocr_rawtextemb[i][map_ls],(0,0,0,m-len(map_ls)),"constant",0)
                     context_cat_ls.append(ocr_token_rep)
+                    if self.pretrain_mlm:
+                        ocr_textemb_labels[i, :len(map_ls)] = fwd_results["ocr_token_inds_labels"][i][map_ls]
                 fwd_results["ocr_textemb"] = torch.stack(context_cat_ls,dim=0)
-    
-        elif self.config.ocr.text_embedding == "notext":
-            ocr_textemb = current_source.context_feature_0
-            ocr_textemb = F.normalize(ocr_textemb, dim=-1)
-            assert ocr_textemb.size(-1) == 300
-            ocr_textemb = torch.zeros_like(ocr_textemb)
-            #fwd_results["text_bert_out"] = self.text_bert(txt_inds=fwd_results["txt_inds"], txt_mask=fwd_results["txt_mask"])
-            fwd_results["text_bert_out"] = self.text_bert(txt_inds=sample_list.text, txt_mask=sample_list.text_mask)
-            fwd_results["ocr_textemb"] = ocr_textemb
+                if self.pretrain_mlm:
+                    fwd_results["bert_context_mlm_labels"] = ocr_textemb_labels
         else:
             raise NotImplementedError
+        
+        if self.config.ocr.normalize_bert:
+            fwd_results["obj_textemb"] = F.normalize(fwd_results["obj_textemb"], dim=-1)
+            fwd_results["ocr_textemb"] = F.normalize(fwd_results["ocr_textemb"], dim=-1)
+            fwd_results["text_bert_out"] = F.normalize(fwd_results["text_bert_out"], dim=-1)
 
     def _forward_obj_encoding(self, sample_list, fwd_results):
-        # prepare object token features if exists
-        if self.pretrain_mlm:
-            fwd_results["obj_token_inds"] = sample_list.obj_bert_context_mlm
-            fwd_results["obj_token_inds_labels"] = sample_list.obj_bert_context_mlm_labels
-        else:
-            fwd_results["obj_token_inds"] = sample_list.obj_bert_context
-        # binary mask of valid text (question words) vs padding
-        fwd_results["obj_token_mask"] = sample_list.obj_bert_input_mask
-        obj_rawtextemb = self.text_bert(
-            txt_inds=fwd_results["obj_token_inds"], txt_mask=fwd_results["obj_token_mask"]
-        )
-        s = obj_rawtextemb.shape
-        m = 100
-        obj_textemb = torch.zeros((s[0], m, s[-1]), dtype=torch.float32, device=obj_rawtextemb.device)
-        if self.pretrain_mlm:
-            obj_textemb_labels = torch.empty((s[0], m), dtype=torch.long, device=obj_rawtextemb.device).fill_(-100)
-
-        for i in range(s[0]):
-            map_ls = sample_list.obj_token_map[i][:m]
-            obj_textemb[i, :len(map_ls)] = obj_rawtextemb[i][map_ls]
-            if self.pretrain_mlm:
-                obj_textemb_labels[i, :len(map_ls)] = fwd_results["obj_token_inds_labels"][i][map_ls]
-        if self.config.obj.normalize_bert:
-            obj_textemb = F.normalize(obj_textemb, dim=-1)
         # object appearance feature: Faster R-CNN fc7
         obj_fc6 = sample_list.image_feature_0
         obj_fc7 = self.obj_faster_rcnn_fc7(obj_fc6)
         obj_fc7 = F.normalize(obj_fc7, dim=-1)
 
         obj_feat = torch.cat(
-            [obj_textemb, obj_fc7], dim=-1
+            [fwd_results["obj_textemb"], obj_fc7], dim=-1
         )
 
         # obj_feat = obj_fc7
@@ -397,69 +425,18 @@
         obj_nums = sample_list.image_info_0.max_features
         fwd_results["obj_mask"] = _get_mask(obj_nums, obj_mmt_in.size(1))
 
-        if self.pretrain_mlm:
-            fwd_results["obj_bert_context_mlm_labels"] = obj_textemb_labels
-
     def _forward_ocr_encoding(self, sample_list, fwd_results):
         current_ocr_source_id = sample_list["current_source"]
         current_source = sample_list[f"ocr_source_{current_ocr_source_id}"]
-<<<<<<< HEAD
         
-=======
-        if self.config.ocr.text_embedding == "fasttext":
-            # OCR FastText feature (300-dim)
-            ocr_textemb = current_source.context_feature_0
-            ocr_textemb = F.normalize(ocr_textemb, dim=-1)
-            assert ocr_textemb.size(-1) == 300
-        elif self.config.ocr.text_embedding == "bert":
-            if self.pretrain_mlm:
-                fwd_results["ocr_token_inds"] = current_source.bert_context_mlm
-                fwd_results["ocr_token_inds_labels"] = current_source.bert_context_mlm_labels
-            else:
-                fwd_results["ocr_token_inds"] = current_source.bert_context
-            # binary mask of valid text (question words) vs padding
-            fwd_results["ocr_token_mask"] = current_source.bert_input_mask
-            ocr_rawtextemb = self.text_bert(
-                txt_inds=fwd_results["ocr_token_inds"], txt_mask=fwd_results["ocr_token_mask"]
-            )
-            s = ocr_rawtextemb.shape
-            m = 50
-            ocr_textemb = torch.zeros((s[0], m, s[-1]), dtype=torch.float32, device=ocr_rawtextemb.device)
-            if self.pretrain_mlm:
-                ocr_textemb_labels = torch.empty((s[0], m), dtype=torch.long, device=ocr_rawtextemb.device).fill_(-100)
-            for i in range(s[0]):
-                map_ls = current_source.token_map[i][:m]
-                ocr_textemb[i, :len(map_ls)] = ocr_rawtextemb[i][map_ls]
-                if self.pretrain_mlm:
-                    ocr_textemb_labels[i, :len(map_ls)] = fwd_results["ocr_token_inds_labels"][i][map_ls]
-
-            if self.config.ocr.normalize_bert:
-                ocr_textemb = F.normalize(ocr_textemb, dim=-1)
-
-            if self.pretrain_mlm:
-                fwd_results["bert_context_mlm_labels"] = ocr_textemb_labels
-
-        elif self.config.ocr.text_embedding == "notext":
-            ocr_textemb = current_source.context_feature_0
-            ocr_textemb = F.normalize(ocr_fasttext, dim=-1)
-            assert ocr_textemb.size(-1) == 300
-            ocr_textemb = torch.zeros_like(ocr_fasttext)
-        else:
-            raise NotImplementedError
-
->>>>>>> 1f90a538
         # OCR PHOC feature (604-dim)
         ocr_phoc = current_source.context_feature_1
         ocr_phoc = F.normalize(ocr_phoc, dim=-1)
         assert ocr_phoc.size(-1) == 604
 
         # OCR appearance feature: Faster R-CNN fc7
-        
-        # TO MERGE
-        #ocr_fc6 = sample_list.image_feature_1[:, : fwd_results["ocr_textemb"].size(1), :]
         image_source = sample_list[f"image_feature_{current_ocr_source_id + 1}"]
         ocr_fc6 = image_source[:, : fwd_results["ocr_textemb"].size(1), :]
-        # END OF TO MERGE
         ocr_fc7 = self.ocr_faster_rcnn_fc7(ocr_fc6)
         ocr_fc7 = F.normalize(ocr_fc7, dim=-1)
 
