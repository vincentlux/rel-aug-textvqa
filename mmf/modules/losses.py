# Copyright (c) Facebook, Inc. and its affiliates.
"""
Losses module contains implementations for various losses used generally
in vision and language space. One can register custom losses to be detected by
MMF using the following example.

.. code::

   from mmf.common.registry import registry
   from torch import nn


   @registry.register_loss("custom")
   class CustomLoss(nn.Module):
       ...

Then in your model's config you can specify ``losses`` attribute to use this loss
in the following way:

.. code::

   model_config:
       some_model:
           losses:
               - type: custom
               - params: {}
"""
import collections
import warnings
from dataclasses import dataclass
from typing import Any, Dict, List, Union

import torch
import torch.nn as nn
import torch.nn.functional as F
from mmf.common.registry import registry
from omegaconf import MISSING
from torch import Tensor
from torch.nn.utils.rnn import pack_padded_sequence


@dataclass
class LossConfig:
    type: str = MISSING
    params: Dict[str, Any] = MISSING


class Losses(nn.Module):
    """``Losses`` acts as an abstraction for instantiating and calculating
    losses. ``BaseModel`` instantiates this class based on the `losses`
    attribute in the model's configuration `model_config`. ``loss_list``
    needs to be a list for each separate loss containing `type` and `params`
    attributes.

    Args:
        loss_list (ListConfig): Description of parameter `loss_list`.

    Example::

        # losses:
        # - type: logit_bce
        # Can also contain `params` to specify that particular loss's init params
        # - type: combined
        config = [{"type": "logit_bce"}, {"type": "combined"}]
        losses = Losses(config)

    .. note::

        Since, ``Losses`` is instantiated in the ``BaseModel``, normal end user
        mostly doesn't need to use this class.

    Attributes:
        losses: List containing instantiations of each loss
                                   passed in config
    """

    # TODO: Union types are not supported in OmegaConf.
    # Later investigate for a workaround.for
    def __init__(self, loss_list: List[Union[str, LossConfig]]):
        super().__init__()
        self.losses = nn.ModuleList()
        config = registry.get("config")
        self._evaluation_predict = False
        if config:
            self._evaluation_predict = config.get("evaluation", {}).get(
                "predict", False
            )

        for loss in loss_list:
            self.losses.append(MMFLoss(loss))

    def forward(self, sample_list: Dict[str, Tensor], model_output: Dict[str, Tensor]):
        """Takes in the original ``SampleList`` returned from DataLoader
        and `model_output` returned from the model and returned a Dict containing
        loss for each of the losses in `losses`.

        Args:
            sample_list (SampleList): SampleList given be the dataloader.
            model_output (Dict): Dict returned from model as output.

        Returns:
            Dict: Dictionary containing loss value for each of the loss.

        """
        output = {}
        if "targets" not in sample_list:
            if not self._evaluation_predict:
                warnings.warn(
                    "Sample list has not field 'targets', are you "
                    "sure that your ImDB has labels? you may have "
                    "wanted to run with evaluation.predict=true"
                )
            return output

        # should check if is joint_train and which loss should use
        for loss in self.losses:
            output.update(loss(sample_list, model_output))

        if not torch.jit.is_scripting():
            registry_loss_key = "{}.{}.{}".format(
                "losses", sample_list["dataset_name"], sample_list["dataset_type"]
            )
            # Register the losses to registry
            registry.register(registry_loss_key, output)

        # TODO: do we need to remove losses field when curr epoch is not it's training epoch?
        return output


class MMFLoss(nn.Module):
    """Internal MMF helper and wrapper class for all Loss classes.
    It makes sure that the value returned from a Loss class is a dict and
    contain proper dataset type in keys, so that it is easy to figure out
    which one is the val loss and which one is train loss.

    For example: it will return ``{"val/vqa2/logit_bce": 27.4}``, in case
    `logit_bce` is used and SampleList is from `val` set of dataset `vqa2`.

    Args:
        params (type): Description of parameter `params`.

    .. note::

        Since, ``MMFLoss`` is used by the ``Losses`` class, end user
        doesn't need to worry about it.
    """

    def __init__(self, params=None):
        super().__init__()
        if params is None:
            params = {}

        is_mapping = isinstance(params, collections.abc.MutableMapping)

        if is_mapping:
            if "type" not in params:
                raise ValueError(
                    "Parameters to loss must have 'type' field to"
                    "specify type of loss to instantiate"
                )
            else:
                loss_name = params["type"]
        else:
            assert isinstance(
                params, str
            ), "loss must be a string or dictionary with 'type' key"
            loss_name = params

        self.name = loss_name

        loss_class = registry.get_loss_class(loss_name)

        if loss_class is None:
            raise ValueError(f"No loss named {loss_name} is registered to registry")
        # Special case of multi as it requires an array
        if loss_name == "multi":
            assert is_mapping
            self.loss_criterion = loss_class(params)
        else:
            if is_mapping:
                loss_params = params.get("params", {})
            else:
                loss_params = {}
            self.loss_criterion = loss_class(**loss_params)

    def forward(self, sample_list: Dict[str, Tensor], model_output: Dict[str, Tensor]):
        loss = self.loss_criterion(sample_list, model_output)

        if not isinstance(loss, torch.Tensor):
            loss = torch.tensor(loss, dtype=torch.float)

        if loss.dim() == 0:
            loss = loss.view(1)

        if not torch.jit.is_scripting():
            key = "{}/{}/{}".format(
                sample_list.dataset_type, sample_list.dataset_name, self.name
            )
        else:
            key = f"{self.name}"
        return {key: loss}


@registry.register_loss("logit_bce")
class LogitBinaryCrossEntropy(nn.Module):
    """Returns Binary Cross Entropy for logits.

    Attention:
        `Key`: logit_bce
    """

    def __init__(self):
        super().__init__()

    def forward(self, sample_list, model_output):
        """Calculates and returns the binary cross entropy for logits

        Args:
            sample_list (SampleList): SampleList containing `targets` attribute.
            model_output (Dict): Model output containing `scores` attribute.

        Returns:
            torch.FloatTensor: Float value for loss.

        """
        scores = model_output["scores"]
        targets = sample_list["targets"]
        loss = F.binary_cross_entropy_with_logits(scores, targets, reduction="mean")

        return loss * targets.size(1)


@registry.register_loss("triple_logit_bce")
class TripleLogitBinaryCrossEntropy(nn.Module):
    """
    This is used for Three-branch fusion only. We predict scores and compute
    cross entropy loss for each of branches.
    """

    def __init__(self):
        super().__init__()

    def forward(self, sample_list, model_output):
        """Calculates and returns the binary cross entropy for logits
        Args:
            sample_list (SampleList): SampleList containing `targets` attribute.
            model_output (Dict): Model output containing `scores` attribute.
        Returns:
            torch.FloatTensor: Float value for loss.
        """
        scores = model_output["scores"]
        targets = sample_list["targets"]

        if scores.dim() == 3:
            loss = (
                    F.binary_cross_entropy_with_logits(
                        scores[:, 0], targets, reduction="mean"
                    )
                    + F.binary_cross_entropy_with_logits(
                scores[:, 1], targets, reduction="mean"
            )
                    + F.binary_cross_entropy_with_logits(
                scores[:, 2], targets, reduction="mean"
            )
            )
        else:
            loss = F.binary_cross_entropy_with_logits(scores, targets, reduction="mean")

        return loss * targets.size(-1)


@registry.register_loss("bce")
class BinaryCrossEntropyLoss(nn.Module):
    def __init__(self):
        super().__init__()

    def forward(self, sample_list, model_output):
        """Calculates and returns the binary cross entropy.

        Args:
            sample_list (SampleList): SampleList containing `targets` attribute.
            model_output (Dict): Model output containing `scores` attribute.

        Returns:
            torch.FloatTensor: Float value for loss.

        """
        scores = model_output["scores"]
        targets = sample_list["targets"]

        loss = F.binary_cross_entropy(scores, targets, reduction="mean")

        return loss * targets.size(1)


@registry.register_loss("caption_cross_entropy")
class CaptionCrossEntropyLoss(nn.Module):
    def __init__(self):
        super().__init__()

    def forward(self, sample_list, model_output):
        """Calculates and returns the cross entropy loss for captions.

        Args:
            sample_list (SampleList): SampleList containing `targets` attribute.
            model_output (Dict): Model output containing `scores` attribute.

        Returns:
            torch.FloatTensor: Float value for loss.

        """
        scores = model_output["scores"]
        targets = sample_list["targets"]

        # If no captions(test dataset) then assume decode length to be uniform
        if hasattr(sample_list, "caption_len"):
            caption_lengths, _ = sample_list.caption_len.sort(dim=0, descending=True)
            decode_lengths = (caption_lengths - 1).tolist()
        else:
            decode_lengths = [targets.size(1)] * targets.size(0)
        if torch.__version__ >= "1.1":
            scores = pack_padded_sequence(scores, decode_lengths, batch_first=True).data
            targets = pack_padded_sequence(
                targets, decode_lengths, batch_first=True
            ).data
        else:
            scores, _ = pack_padded_sequence(scores, decode_lengths, batch_first=True)
            targets, _ = pack_padded_sequence(targets, decode_lengths, batch_first=True)

        loss = F.cross_entropy(scores, targets)

        return loss


@registry.register_loss("nll_loss")
class NLLLoss(nn.Module):
    """Negative log likelikehood loss."""

    def __init__(self):
        super().__init__()

    def forward(self, sample_list, model_output):
        """Calculates and returns the negative log likelihood.

        Args:
            sample_list (SampleList): SampleList containing `targets` attribute.
            model_output (Dict): Model output containing `scores` attribute.

        Returns:
            torch.FloatTensor: Float value for loss.

        """
        scores = model_output["scores"]
        targets = sample_list["targets"]
        _, idx = targets.max(dim=1)
        loss = F.nll_loss(scores, idx, reduction="mean")

        return loss * targets.size(1)


def kl_div(log_x, y):
    y_is_0 = torch.eq(y.data, 0)
    y.data.masked_fill_(y_is_0, 1)
    log_y = torch.log(y)
    y.data.masked_fill_(y_is_0, 0)
    res = y * (log_y - log_x)

    return torch.sum(res, dim=1, keepdim=True)


@registry.register_loss("multi")
class MultiLoss(nn.Module):
    """A loss for combining multiple losses with weights.

    Args:
        params (List(Dict)): A list containing parameters for each different loss
                             and their weights.

    Example::

        # MultiLoss works with config like below where each loss's params and
        # weights are defined
        losses:
        - type: multi
          params:
          - type: logit_bce
            weight: 0.3
            params: {}
          - type: attention_supervision
            weight: 0.7
            params: {}

    """

    def __init__(self, params):
        super().__init__()
        self.losses = []
        self.losses_weights = []

        self.loss_names = []

        for loss_params in params["params"]:
            self.loss_names.append(loss_params["type"])
            loss_fn = MMFLoss(loss_params)
            loss_weight = loss_params.get("weight", {})
            self.losses.append(loss_fn)
            self.losses_weights.append(loss_weight)

    def forward(self, sample_list, model_output, *args, **kwargs):
        """Calculates and returns the multi loss.

        Args:
            sample_list (SampleList): SampleList containing `attentions` attribute.
            model_output (Dict): Model output containing `attention_supervision`
                                 attribute.

        Returns:
            torch.FloatTensor: Float value for loss.

        """
        loss = 0
        for idx, loss_fn in enumerate(self.losses):
            value = loss_fn(sample_list, model_output, *args, **kwargs)
            loss += self.losses_weights[idx] * value
        return loss


@registry.register_loss("attention_supervision")
class AttentionSupervisionLoss(nn.Module):
    """Loss for attention supervision. Used in case you want to make attentions
    similar to some particular values.
    """

    def __init__(self):
        super().__init__()
        self.loss_fn = lambda *args, **kwargs: nn.functional.binary_cross_entropy(
            *args, **kwargs
        )

    def forward(self, sample_list, model_output):
        """Calculates and returns the multi loss.

        Args:
            sample_list (SampleList): SampleList containing `targets` attribute.
            model_output (Dict): Model output containing `scores` attribute.

        Returns:
            torch.FloatTensor: Float value for loss.

        """
        context_attentions = model_output["attentions"]
        attention_supervision = sample_list["info"]["attention_supervision"]

        loss = self.loss_fn(
            context_attentions[0],
            attention_supervision.float(),
            weight=attention_supervision.float(),
        )

        # Multiply average loss back with target size to get actual loss
        return loss * attention_supervision.size(1)


@registry.register_loss("weighted_softmax")
class WeightedSoftmaxLoss(nn.Module):
    def __init__(self):
        super().__init__()

    def forward(self, sample_list, model_output):
        pred_score = model_output["scores"]
        target_score = sample_list["targets"]

        tar_sum = torch.sum(target_score, dim=1, keepdim=True)
        tar_sum_is_0 = torch.eq(tar_sum, 0)
        tar_sum.masked_fill_(tar_sum_is_0, 1.0e-06)
        tar = target_score / tar_sum

        res = F.log_softmax(pred_score, dim=1)
        loss = kl_div(res, tar)
        loss = loss * tar_sum
        loss = torch.sum(loss) / loss.size(0)
        return loss


@registry.register_loss("softmax_kldiv")
class SoftmaxKlDivLoss(nn.Module):
    def __init__(self):
        super().__init__()

    def forward(self, sample_list, model_output):
        pred_score = model_output["scores"]
        target_score = sample_list["targets"]

        tar_sum = torch.sum(target_score, dim=1, keepdim=True)
        tar_sum_is_0 = torch.eq(tar_sum, 0)
        tar_sum.masked_fill_(tar_sum_is_0, 1.0e-06)
        tar = target_score / tar_sum

        res = F.log_softmax(pred_score, dim=1)
        loss = kl_div(res, tar)
        loss = torch.sum(loss) / loss.size(0)
        return loss


@registry.register_loss("wrong")
class WrongLoss(nn.Module):
    def __init__(self):
        super().__init__()

    def forward(self, sample_list, model_output):
        pred_score = model_output["scores"]
        target_score = sample_list["targets"]

        tar_sum = torch.sum(target_score, dim=1, keepdim=True)
        tar_sum_is_0 = torch.eq(tar_sum, 0)
        tar_sum.masked_fill_(tar_sum_is_0, 1.0e-06)
        tar = target_score / tar_sum

        res = F.log_softmax(pred_score, dim=1)
        loss = F.kl_div(res, tar, reduction="mean")
        loss *= target_score.size(1)
        return loss


@registry.register_loss("bce_kl_combined")
class CombinedLoss(nn.Module):
    def __init__(self, weight_softmax):
        super().__init__()
        self.weight_softmax = weight_softmax

    def forward(self, sample_list, model_output):
        pred_score = model_output["scores"]
        target_score = sample_list["targets"]

        tar_sum = torch.sum(target_score, dim=1, keepdim=True)
        tar_sum_is_0 = torch.eq(tar_sum, 0)
        tar_sum.masked_fill_(tar_sum_is_0, 1.0e-06)
        tar = target_score / tar_sum

        res = F.log_softmax(pred_score, dim=1)
        loss1 = kl_div(res, tar)
        loss1 = torch.sum(loss1) / loss1.size(0)

        loss2 = F.binary_cross_entropy_with_logits(
            pred_score, target_score, reduction="mean"
        )
        loss2 *= target_score.size(1)

        loss = self.weight_softmax * loss1 + loss2

        return loss


@registry.register_loss("m4c_decoding_bce_with_mask")
class M4CDecodingBCEWithMaskLoss(nn.Module):
    def __init__(self):
        super().__init__()
        self.one = torch.Tensor([1.0])

    def forward(self, sample_list, model_output):
        current_epoch_mode = registry.get("current_epoch_mode")
        joint_train_mode = registry.get("joint_train_mode")
        if joint_train_mode is not None and current_epoch_mode == joint_train_mode:  # not textvqa
            return 0.0
        scores = model_output["scores"]
        targets = sample_list["targets"]
        loss_mask = sample_list["train_loss_mask"]
        assert scores.dim() == 3 and loss_mask.dim() == 2

        losses = F.binary_cross_entropy_with_logits(scores, targets, reduction="none")
        losses *= loss_mask.unsqueeze(-1)

        count = torch.max(torch.sum(loss_mask), self.one.to(losses.device))
        loss = torch.sum(losses) / count
        return loss


@registry.register_loss("cross_entropy")
class CrossEntropyLoss(nn.Module):
    def __init__(self, params=None):
        super().__init__()
        if params is None:
            params = {}
        self.loss_fn = nn.CrossEntropyLoss(**params)

    def forward(self, sample_list, model_output):
<<<<<<< HEAD
        current_epoch_mode = registry.get("current_epoch_mode")
        joint_train_mode = registry.get("joint_train_mode")
        if joint_train_mode is not None and current_epoch_mode == joint_train_mode:  # not textvqa
            return self.loss_fn(model_output["scores"], sample_list.targets)
        return 0.0
=======
        return self.loss_fn(model_output["scores"], sample_list.targets)

@registry.register_loss("mlm")
class MlmLoss(nn.Module):
    def __init__(self, params=None):
        super().__init__()
        if params is None:
            params = {}
        self.loss_fn = nn.CrossEntropyLoss(**params)

    def forward(self, sample_list, model_output):
        # hack: ground truth is returned from model_output["mlm_labels"]
        # because these labels are generated after final concat in mmt
        vocab_size = model_output["mlm_scores"].shape[-1]
        mlm_loss = self.loss_fn(model_output["mlm_scores"].view(-1, vocab_size), model_output["mlm_labels"].view(-1))
        return mlm_loss
>>>>>>> a2feb597
<|MERGE_RESOLUTION|>--- conflicted
+++ resolved
@@ -584,14 +584,12 @@
         self.loss_fn = nn.CrossEntropyLoss(**params)
 
     def forward(self, sample_list, model_output):
-<<<<<<< HEAD
         current_epoch_mode = registry.get("current_epoch_mode")
         joint_train_mode = registry.get("joint_train_mode")
         if joint_train_mode is not None and current_epoch_mode == joint_train_mode:  # not textvqa
             return self.loss_fn(model_output["scores"], sample_list.targets)
         return 0.0
-=======
-        return self.loss_fn(model_output["scores"], sample_list.targets)
+
 
 @registry.register_loss("mlm")
 class MlmLoss(nn.Module):
@@ -606,5 +604,4 @@
         # because these labels are generated after final concat in mmt
         vocab_size = model_output["mlm_scores"].shape[-1]
         mlm_loss = self.loss_fn(model_output["mlm_scores"].view(-1, vocab_size), model_output["mlm_labels"].view(-1))
-        return mlm_loss
->>>>>>> a2feb597
+        return mlm_loss