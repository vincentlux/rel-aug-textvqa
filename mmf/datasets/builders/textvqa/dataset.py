# Copyright (c) Facebook, Inc. and its affiliates.
import numpy as np
import torch
from mmf.common.sample import Sample
from mmf.common.registry import registry
from mmf.datasets.mmf_dataset import MMFDataset
from mmf.utils.distributed import byte_tensor_to_object, object_to_byte_tensor
from mmf.utils.text import word_tokenize
<<<<<<< HEAD
from mmf.utils.pos_emb import pos_emb_calculator
=======
import copy as c

>>>>>>> fc07a439

class TextVQADataset(MMFDataset):
    def __init__(self, config, dataset_type, imdb_file_index, *args, **kwargs):
        super().__init__("textvqa", config, dataset_type, index=imdb_file_index)
        self.use_ocr = self.config.use_ocr
        self.use_ocr_info = self.config.use_ocr_info
        self.pos_emb_calculator = pos_emb_calculator( 
            Dim=self.config.get("pos_emb_length",20),
            L=self.config.processors.bbox_processor.params.max_length
        )

    def preprocess_sample_info(self, sample_info):
        path = self._get_path_based_on_index(self.config, "annotations", self._index)
        # NOTE, TODO: Code duplication w.r.t to STVQA, revisit
        # during dataset refactor to support variable dataset classes
        if "stvqa" in path:
            feature_path = sample_info["feature_path"]
            append = "train"
            if self.dataset_type == "test":
                append = "test_task3"
            if not feature_path.startswith(append):
                feature_path = append + "/" + feature_path
            sample_info["feature_path"] = feature_path
            return sample_info
        # COCO Annotation DBs have corrext feature_path
        elif "COCO" not in sample_info["feature_path"]:
            sample_info["feature_path"] = sample_info["image_path"].replace(
                ".jpg", ".npy"
            )
        return sample_info

    def postprocess_evalai_entry(self, entry):
        return entry  # Do nothing

    def format_for_prediction(self, report):
        answer_processor = self.answer_processor

        batch_size = len(report.question_id)
        pred_answers = report.scores.argmax(dim=-1).view(batch_size, -1)
        answer_space_size = answer_processor.get_true_vocab_size()

        image_ids = report.image_id.cpu().numpy()
        context_tokens = report.context_tokens.cpu().numpy()
        predictions = []
        for idx, question_id in enumerate(report.question_id):
            # collect VQA answers
            image_id = byte_tensor_to_object(image_ids[idx])
            tokens = byte_tensor_to_object(context_tokens[idx])
            answer_words = []
            pred_source = []
            for answer_id in pred_answers[idx].tolist():
                if answer_id >= answer_space_size:
                    answer_id -= answer_space_size
                    answer_words.append(word_tokenize(tokens[answer_id]))
                    pred_source.append("OCR")
                else:
                    if answer_id == answer_processor.EOS_IDX:
                        break
                    answer_words.append(
                        answer_processor.answer_vocab.idx2word(answer_id)
                    )
                    pred_source.append("VOCAB")
            # join all the answer tokens with space
            # (this should be correct for almost all cases)
            pred_answer = " ".join(answer_words).replace(" 's", "'s")
            entry = {
                "question_id": question_id.item(),
                "image_id": image_id,
                "answer": pred_answer,
                "pred_source": pred_source,
            }
            entry = self.postprocess_evalai_entry(entry)

            predictions.append(entry)

        return predictions

    def __getitem__(self, idx):
        sample_info = self.annotation_db[idx]
        sample_info = self.preprocess_sample_info(sample_info)
        current_sample = Sample()

        # breaking change from VQA2Dataset: load question_id
        current_sample.question_id = torch.tensor(
            sample_info["question_id"], dtype=torch.int
        )

        if isinstance(sample_info["image_id"], int):
            current_sample.image_id = str(sample_info["image_id"])
        else:
            current_sample.image_id = sample_info["image_id"]
        if self._use_features is True:
            # image_xx_0: obj frcnn feat; image_xx_1: ocr frcnn feat
            features = self.features_db[idx]
            # source_to_use = registry.get('current_epoch', 0) % self.annotation_db.load_file_num +1
            # if f"image_feature_{source_to_use}" in features:
            #   features["image_feature_1"] = features[f"image_feature_{source_to_use}"]
            #    features["image_info_1"] = features[f"image_info_{source_to_use}"]
            current_sample.update(features)

        current_sample = self.add_sample_details(sample_info, current_sample)
        current_sample = self.add_answer_info(sample_info, current_sample)

        # only the 'max_features' key is needed
        # pop other keys to minimize data loading overhead
        if hasattr(current_sample, "image_info_0"):
            for k in list(current_sample.image_info_0):
                if k != "max_features":
                    current_sample.image_info_0.pop(k)
        if hasattr(current_sample, "image_info_1"):
            for k in list(current_sample.image_info_1):
                if k != "max_features":
                    current_sample.image_info_1.pop(k)
        # print("in __getitem__", current_sample.keys())
        return current_sample

    def add_sample_details(self, sample_info, sample):
        sample.image_id = object_to_byte_tensor(sample.image_id)
        
        # 1. Load object
        # object bounding box information
        if "obj_normalized_boxes" in sample_info and hasattr(self, "copy_processor"):
            sample.obj_bbox_coordinates = self.copy_processor(
                {"blob": sample_info["obj_normalized_boxes"]}
            )["blob"]
        
        # 2. Load text (question words and ocr tokens)
        # 2.1 Load Question
        # sample.text: processed question tokens, padded
        # sample.text_len: length of processed question
        question_str = ( sample_info["question"] if "question" in sample_info else sample_info["question_str"])
        
        text_processor_args = {"text": question_str}
        if "question_tokens" in sample_info:
            text_processor_args["tokens"] = sample_info["question_tokens"]
        processed_question = self.text_processor(text_processor_args)

        if "input_ids" in processed_question:
            sample.text = processed_question["input_ids"]
            sample.text_mask = processed_question["input_mask"]
            sample.text_len = torch.tensor(len(processed_question["tokens"]), dtype=torch.long)
        else:
            # For GLoVe based processors
            # Zhen: Not sure if supported
            raise NotImplementedError
            '''
            sample.text = processed_question["text"]
            sample.text_len = processed_question["length"]
            '''
        
        # 2.2 Load OCR Text   
        if not self.use_ocr:
            raise NotImplementedError
            # ZHEN: Currently not yet checked correctness
            '''
            # remove all OCRs from the sample
            # (i.e. make an empty OCR list)
            sample_info["ocr_tokens"] = []
            sample_info["ocr_info"] = []
            if "ocr_normalized_boxes" in sample_info:
                sample_info["ocr_normalized_boxes"] = np.zeros((0, 4), np.float32)
            # clear OCR visual features
            if "image_feature_1" in sample:
                sample.image_feature_1 = torch.zeros_like(sample.image_feature_1)
            return sample
            '''

        # Preprocess OCR tokens
<<<<<<< HEAD
        source_to_use = registry.get('current_epoch', 0) % self.annotation_db.load_file_num
        if f"ocr_tokens_{source_to_use}" not in sample_info:
            ocr_token_source = sample_info[f"ocr_tokens_0"]
        else:
            ocr_token_source = sample_info[f"ocr_tokens_{source_to_use}"]

        if hasattr(self, "ocr_token_processor"):
            #### THIS IS TO MERGE!!!!!
            ocr_tokens = [ self.ocr_token_processor({"text": token})["text"] for token in sample_info["ocr_tokens"] ]
        else:
            ocr_tokens = sample_info["ocr_tokens"]
        
        max_len = self.config.processors.answer_processor.params.max_length
        ocr_tokens = ocr_tokens[:max_len]
        ocr_info = sample_info["ocr_info"][:max_len]

            ocr_tokens = [
                self.ocr_token_processor({"text": token})["text"]
                for token in ocr_token_source
            ]
        else:
            ocr_tokens = ocr_token_source
        #### END OF TO MERGE
        # Get FastText or bert embeddings for OCR tokens
        # sample.ocr_tokens: ocr_tokens after initial token processor
        # sample.context_tokens: ocr_tokens to byte tensor
        # sample.context_feature_0: raw text
        # sample.context_info_0: length of the context
        if self.config.processors.context_processor.type == "fasttext":
            context = self.context_processor({"tokens": ocr_tokens})
            #sample.context = context["text"]
            sample.ocr_tokens = context["tokens"]
            sample.context_tokens = object_to_byte_tensor(context["tokens"])
            sample.context_feature_0 = context["text"]
            sample.context_info_0 = Sample()
            sample.context_info_0.max_features = context["length"]
            
            # Here, the only text that goes through BERT is the question, we directly use the tokenized info as bert input

        elif self.config.processors.context_processor.type == "bert_tokenizer":
            # Additional Sample attributes for bert tokenizer:
            # sample.bert_context: processed bert tokens
            # sample.bert_input_mask: processed input mask
            # sample.token_map: indice matching map
            sample.ocr_tokens = ocr_tokens
            sample.context_tokens = object_to_byte_tensor(ocr_tokens)
            sample.context_info_0 = Sample()
            sample.context_info_0.max_features = torch.tensor(len(ocr_tokens))

            context_processor_args = {}
            context_processor_args["text"] = " ".join(ocr_tokens)
            context_processor_args["tokens"] = ocr_tokens
            processed_context = self.context_processor(context_processor_args)
            sample.bert_context = processed_context["input_ids"]
            sample.bert_context_mask = processed_context["input_mask"]
            sample.bert_context_len = torch.tensor(len(processed_context["tokens"]), dtype=torch.long)
            l_tmax = self.config.processors.text_processor.params.max_seq_length
            l_cmax = self.config.processors.context_processor.params.max_seq_length
            assert sample.text_len<=l_tmax
            assert sample.bert_context_len<=l_cmax
            l_pad = l_tmax+l_cmax-sample.text_len-sample.bert_context_len+1
            sample.bert_combined = torch.cat([
                      sample.text[:sample.text_len], 
                      sample.bert_context[1:sample.bert_context_len],
                      torch.zeros(l_pad, dtype=torch.long)])
            sample.bert_combined_mask = torch.cat([
                      sample.text_mask[:sample.text_len], 
                      sample.bert_context_mask[1:sample.bert_context_len],
                      torch.zeros(l_pad,dtype=torch.long)])
            
            sample.context_token_map = []
            sample.combined_token_map = []
            cnt = 0; context_ptr = 1; combined_ptr = len(processed_question["tokens"])
            while(cnt<len(ocr_tokens)):
                sample.context_token_map.append(context_ptr)
                sample.combined_token_map.append(combined_ptr)
                tgt_token = ocr_tokens[cnt]
                processed_token = self.context_processor.tokenize(tgt_token)
                context_ptr += len(processed_token)
                combined_ptr += len(processed_token)
                if context_ptr>= sample.bert_context_mask.shape[0]:
                    break
                cnt+=1
            while(len(sample.context_token_map)<len(ocr_tokens)):
                sample.context_token_map.append(l_cmax-1)
                sample.combined_token_map.append(l_tmax+l_cmax-1)
        else:
            raise NotImplementedError
        
        # 3. Load other attributes of OCR
        # Get PHOC embeddings for OCR tokens
        if hasattr(self, "phoc_processor"):
            context_phoc = self.phoc_processor({"tokens": ocr_tokens})
            sample.context_feature_1 = context_phoc["text"]
            sample.context_info_1 = Sample()
            sample.context_info_1.max_features = context_phoc["length"]
        
        # OCR token hierarchy vectors (ZHEN: changed)
        if self.config.get("use_ocr_word_position", False):
            if len(ocr_info)==0:
                vec_arr = np.zeros((0,60),dtype=np.int) # TODO: Magic Number 60
            else:
                # To change: fix keystr
                tmp_keystr = "position" if "position" in ocr_info[0].keys() else "additional_properties" 
                word_pos_arr = np.array([x[tmp_keystr] for x in ocr_info]).reshape(len(ocr_info),-1)
                l,n = word_pos_arr.shape
                vec_arr = np.zeros((len(sample.ocr_tokens),n),dtype=np.int)-1
                vec_arr[:l,:] = word_pos_arr
                vec_arr = self.pos_emb_calculator.calc(vec_arr).reshape(l,-1)
            sample.ocr_pos_emb = self.copy_processor(
                {"blob": vec_arr}
            )["blob"][:max_len]
        
        # OCR bounding box information
        if f"ocr_normalized_boxes_{source_to_use}" not in sample_info:
            box_key = f"ocr_normalized_boxes_0"
        else:
            box_key = f"ocr_normalized_boxes_{source_to_use}"
        if f"ocr_info_{source_to_use}" not in sample_info:
            info_key = f"ocr_info_0"
        else:
            info_key = f"ocr_info_{source_to_use}"

        if box_key in sample_info and hasattr(self, "copy_processor"):
            # New imdb format: OCR bounding boxes are already pre-computed
            sample.ocr_bbox_coordinates = self.copy_processor(
                {"blob": sample_info[box_key]}
            )["blob"][:max_len]
        elif self.use_ocr_info and info_key in sample_info:
            # Old imdb format: OCR bounding boxes are computed on-the-fly
            # from ocr_info
            raise NotImplementedError # Zhen: Not checked
            '''
            sample.ocr_bbox_coordinates = self.bbox_processor(
                {"info": sample_info[info_key]}
            )["bbox"].coordinates
            '''
=======
        sample.ocr_source_num = self.annotation_db.load_file_num
        for current_source in range(self.annotation_db.load_file_num):
            sample.__setattr__(f"ocr_source_{current_source}", Sample())
            this_sample = sample.__getattr__(f"ocr_source_{current_source}")
            if f"ocr_tokens_{current_source}" not in sample_info:
                ocr_token_source = sample_info[f"ocr_tokens_0"]
            else:
                ocr_token_source = sample_info[f"ocr_tokens_{current_source}"]

            if hasattr(self, "ocr_token_processor"):
                ocr_tokens = [
                    self.ocr_token_processor({"text": token})["text"]
                    for token in ocr_token_source
                ]
            else:
                ocr_tokens = ocr_token_source
            # Get FastText or bert embeddings for OCR tokens
            # TO CHANGE!!!!!!!
            ocr_tokens = ocr_tokens[:self.config.processors.bbox_processor.params.max_length]
            if self.config.processors.context_processor.type == "fasttext":
                context = self.context_processor({"tokens": ocr_tokens})
                this_sample.context = context["text"]
                this_sample.ocr_tokens = context["tokens"]
                #print(sample.ocr_tokens)
                #raise NotImplementedError
                this_sample.context_tokens = object_to_byte_tensor(context["tokens"])
                this_sample.context_feature_0 = context["text"]
                this_sample.context_info_0 = Sample()
                this_sample.context_info_0.max_features = context["length"]
            elif self.config.processors.context_processor.type == "bert_tokenizer":
                context_processor_args = {}
                context_processor_args["text"] = " ".join(ocr_tokens)
                context_processor_args["tokens"] = ocr_tokens
                processed_context = self.context_processor(context_processor_args)
                this_sample.ocr_tokens = ocr_tokens
                this_sample.context_tokens = object_to_byte_tensor(ocr_tokens)
                this_sample.context_info_0 = Sample()
                this_sample.context_info_0.max_features = torch.tensor(len(ocr_tokens))
                this_sample.bert_context = processed_context["input_ids"]
                this_sample.bert_tokens = processed_context["tokens"]
                this_sample.bert_input_mask = processed_context["input_mask"]
                this_sample.token_map = []
                cnt = 0; ptr = 1
                while(cnt<len(ocr_tokens)):
                    this_sample.token_map.append(ptr)
                    tgt_token = ocr_tokens[cnt]
                    processed_token = self.context_processor.tokenize(tgt_token)
                    ptr += len(processed_token)
                    if ptr>= this_sample.bert_input_mask.shape[0]:
                        break
                    cnt+=1
                #while(len(sample.token_map)<len(ocr_tokens)):
                #    sample.token_map.append(-1)
            else:
                raise NotImplementedError

            # Get PHOC embeddings for OCR tokens
            if hasattr(self, "phoc_processor"):
                context_phoc = self.phoc_processor({"tokens": ocr_tokens})
                this_sample.context_feature_1 = context_phoc["text"]
                this_sample.context_info_1 = Sample()
                this_sample.context_info_1.max_features = context_phoc["length"]
            # OCR order vectors (ZHEN: removed)
            '''
            if self.config.get("use_order_vectors", False):
                order_vectors = np.eye(len(sample.ocr_tokens), dtype=np.float32)
                order_vectors = torch.from_numpy(order_vectors)
                order_vectors[context["length"] :] = 0
                sample.order_vectors = order_vectors
            '''
            # OCR bounding box information
            if f"ocr_normalized_boxes_{current_source}" not in sample_info:
                box_key = f"ocr_normalized_boxes_0"
            else:
                box_key = f"ocr_normalized_boxes_{current_source}"
            if f"ocr_info_{current_source}" not in sample_info:
                info_key = f"ocr_info_0"
            else:
                info_key = f"ocr_info_{current_source}"

            if box_key in sample_info and hasattr(self, "copy_processor"):
                # New imdb format: OCR bounding boxes are already pre-computed
                max_len = self.config.processors.answer_processor.params.max_length
                this_sample.ocr_bbox_coordinates = self.copy_processor(
                    {"blob": sample_info[box_key]}
                )["blob"][:max_len]
            elif self.use_ocr_info and info_key in sample_info:
                # Old imdb format: OCR bounding boxes are computed on-the-fly
                # from ocr_info
                this_sample.ocr_bbox_coordinates = self.bbox_processor(
                    {"info": sample_info[info_key]}
                )["bbox"].coordinates
        # print("in add_sample_details:, sample:\n\t", sample.keys())
        # print("in add_sample_details:, sample.ocr_source_0:\n\t", sample.ocr_source_0.keys())
        # print("in add_sample_details:, sample.ocr_source_1:\n\t", sample["ocr_source_1"].keys())
>>>>>>> fc07a439
        return sample

    def add_answer_info(self, sample_info, sample):
        # Load real answers from sample_info
        answers = sample_info.get("answers", [])
        answers_to_add = None
        for i in range(sample.ocr_source_num):
            answer_processor_arg = {"answers": answers}

            answer_processor_arg["tokens"] = sample[f"ocr_source_{i}"].pop("ocr_tokens", [])

            #print(f"in add_answer_info, iter {i}:")
            #print("answers:", answers)

            processed_answers = self.answer_processor(answer_processor_arg)

            assert not self.config.fast_read, (
                "In TextVQADataset, online OCR sampling is incompatible "
                "with fast_read, so fast_read is currently not supported."
            )
            if i == 0:
                answers_to_add = c.deepcopy(processed_answers)
                answers_to_add["train_prev_inds"].unsqueeze_(0)
            else:
                answers_to_add["answers_scores"] = torch.cat(
                    [answers_to_add["answers_scores"], processed_answers["answers_scores"]],
                    0
                )
                answers_to_add["train_prev_inds"] = torch.cat(
                    [answers_to_add["train_prev_inds"], processed_answers["train_prev_inds"].unsqueeze(0)],
                    0
                )
                answers_to_add["train_loss_mask"] = torch.cat(
                    [answers_to_add["train_loss_mask"], processed_answers["train_loss_mask"]],
                    0
                )
                answers_to_add["sampled_idx_seq"] += (-1, ) + processed_answers["sampled_idx_seq"]
            #print("answers_to_add:")
            #print("answers_scores:", answers_to_add["answers_scores"].shape)
            #print("train_prev_inds", answers_to_add["train_prev_inds"].shape)
            #print("train_loss_mask", answers_to_add["train_loss_mask"].shape)

        sample.update(answers_to_add)
        sample.answers = object_to_byte_tensor(answers)

        if "answers_scores" in sample:
            sample.targets = sample.pop("answers_scores")

        return sample<|MERGE_RESOLUTION|>--- conflicted
+++ resolved
@@ -6,12 +6,9 @@
 from mmf.datasets.mmf_dataset import MMFDataset
 from mmf.utils.distributed import byte_tensor_to_object, object_to_byte_tensor
 from mmf.utils.text import word_tokenize
-<<<<<<< HEAD
 from mmf.utils.pos_emb import pos_emb_calculator
-=======
 import copy as c
 
->>>>>>> fc07a439
 
 class TextVQADataset(MMFDataset):
     def __init__(self, config, dataset_type, imdb_file_index, *args, **kwargs):
@@ -180,7 +177,7 @@
             '''
 
         # Preprocess OCR tokens
-<<<<<<< HEAD
+        # HEAD
         source_to_use = registry.get('current_epoch', 0) % self.annotation_db.load_file_num
         if f"ocr_tokens_{source_to_use}" not in sample_info:
             ocr_token_source = sample_info[f"ocr_tokens_0"]
@@ -318,7 +315,7 @@
                 {"info": sample_info[info_key]}
             )["bbox"].coordinates
             '''
-=======
+        #=======
         sample.ocr_source_num = self.annotation_db.load_file_num
         for current_source in range(self.annotation_db.load_file_num):
             sample.__setattr__(f"ocr_source_{current_source}", Sample())
@@ -414,7 +411,7 @@
         # print("in add_sample_details:, sample:\n\t", sample.keys())
         # print("in add_sample_details:, sample.ocr_source_0:\n\t", sample.ocr_source_0.keys())
         # print("in add_sample_details:, sample.ocr_source_1:\n\t", sample["ocr_source_1"].keys())
->>>>>>> fc07a439
+        # >>>>>>> fc07a4393356181696e73f47623fa44db9c19c81
         return sample
 
     def add_answer_info(self, sample_info, sample):
