# Copyright (c) Facebook, Inc. and its affiliates.
import numpy as np
import torch
from mmf.common.sample import Sample
from mmf.common.registry import registry
from mmf.datasets.mmf_dataset import MMFDataset
from mmf.utils.distributed import byte_tensor_to_object, object_to_byte_tensor
from mmf.utils.text import word_tokenize
from mmf.utils.pos_emb import pos_emb_calculator
import copy as c


class TextVQADataset(MMFDataset):
    def __init__(self, config, dataset_type, imdb_file_index, *args, **kwargs):
        super().__init__("textvqa", config, dataset_type, index=imdb_file_index)
        self.use_ocr = self.config.use_ocr
        self.use_ocr_info = self.config.use_ocr_info
        self.pos_emb_calculator = pos_emb_calculator( 
            Dim=self.config.get("pos_emb_length",20),
            L=self.config.processors.bbox_processor.params.max_length
        )

    def preprocess_sample_info(self, sample_info):
        path = self._get_path_based_on_index(self.config, "annotations", self._index)
        # NOTE, TODO: Code duplication w.r.t to STVQA, revisit
        # during dataset refactor to support variable dataset classes
        if "stvqa" in path:
            feature_path = sample_info["feature_path"]
            append = "train"
            if self.dataset_type == "test":
                append = "test_task3"
            if not feature_path.startswith(append):
                feature_path = append + "/" + feature_path
            sample_info["feature_path"] = feature_path
            return sample_info
        # COCO Annotation DBs have corrext feature_path
        elif "COCO" not in sample_info["feature_path"]:
            sample_info["feature_path"] = sample_info["image_path"].replace(
                ".jpg", ".npy"
            )
        return sample_info

    def postprocess_evalai_entry(self, entry):
        return entry  # Do nothing

    def format_for_prediction(self, report):
        answer_processor = self.answer_processor

        batch_size = len(report.question_id)
        pred_answers = report.scores.argmax(dim=-1).view(batch_size, -1)
        answer_space_size = answer_processor.get_true_vocab_size()

        image_ids = report.image_id.cpu().numpy()
        context_tokens = report.context_tokens.cpu().numpy()
        predictions = []
        for idx, question_id in enumerate(report.question_id):
            # collect VQA answers
            image_id = byte_tensor_to_object(image_ids[idx])
            tokens = byte_tensor_to_object(context_tokens[idx])
            answer_words = []
            pred_source = []
            for answer_id in pred_answers[idx].tolist():
                if answer_id >= answer_space_size:
                    answer_id -= answer_space_size
                    answer_words.append(word_tokenize(tokens[answer_id]))
                    pred_source.append("OCR")
                else:
                    if answer_id == answer_processor.EOS_IDX:
                        break
                    answer_words.append(
                        answer_processor.answer_vocab.idx2word(answer_id)
                    )
                    pred_source.append("VOCAB")
            # join all the answer tokens with space
            # (this should be correct for almost all cases)
            pred_answer = " ".join(answer_words).replace(" 's", "'s")
            entry = {
                "question_id": question_id.item(),
                "image_id": image_id,
                "answer": pred_answer,
                "pred_source": pred_source,
            }
            entry = self.postprocess_evalai_entry(entry)

            predictions.append(entry)

        return predictions

    def __getitem__(self, idx):
        sample_info = self.annotation_db[idx]
        sample_info = self.preprocess_sample_info(sample_info)
        current_sample = Sample()

        # breaking change from VQA2Dataset: load question_id
        current_sample.question_id = torch.tensor(
            sample_info["question_id"], dtype=torch.int
        )

        if isinstance(sample_info["image_id"], int):
            current_sample.image_id = str(sample_info["image_id"])
        else:
            current_sample.image_id = sample_info["image_id"]
        if self._use_features is True:
            # image_xx_0: obj frcnn feat; image_xx_1: ocr frcnn feat
            features = self.features_db[idx]
            # source_to_use = registry.get('current_epoch', 0) % self.annotation_db.load_file_num +1
            # if f"image_feature_{source_to_use}" in features:
            #   features["image_feature_1"] = features[f"image_feature_{source_to_use}"]
            #    features["image_info_1"] = features[f"image_info_{source_to_use}"]
            current_sample.update(features)

        current_sample = self.add_sample_details(sample_info, current_sample)
        current_sample = self.add_answer_info(sample_info, current_sample)

        # only the 'max_features' key is needed
        # pop other keys to minimize data loading overhead
        if hasattr(current_sample, "image_info_0"):
            for k in list(current_sample.image_info_0):
                if k != "max_features":
                    current_sample.image_info_0.pop(k)
        if hasattr(current_sample, "image_info_1"):
            for k in list(current_sample.image_info_1):
                if k != "max_features":
                    current_sample.image_info_1.pop(k)
        # print("in __getitem__", current_sample.keys())
        return current_sample

    def add_sample_details(self, sample_info, sample):
        sample.image_id = object_to_byte_tensor(sample.image_id)
        
        # 1. Load object
        # object bounding box information
        if "obj_normalized_boxes" in sample_info and hasattr(self, "copy_processor"):
            sample.obj_bbox_coordinates = self.copy_processor(
                {"blob": sample_info["obj_normalized_boxes"]}
            )["blob"]
        
        # 2. Load text (question words and ocr tokens)
        # 2.1 Load Question
        # sample.text: processed question tokens, padded
        # sample.text_len: length of processed question
        question_str = ( sample_info["question"] if "question" in sample_info else sample_info["question_str"])
        
        text_processor_args = {"text": question_str}
        if "question_tokens" in sample_info:
            text_processor_args["tokens"] = sample_info["question_tokens"]
        processed_question = self.text_processor(text_processor_args)

        if "input_ids" in processed_question:
            sample.text = processed_question["input_ids"]
            sample.text_mask = processed_question["input_mask"]
            sample.text_len = torch.tensor(len(processed_question["tokens"]), dtype=torch.long)
        else:
            # For GLoVe based processors
            # Zhen: Not sure if supported
            raise NotImplementedError
            '''
            sample.text = processed_question["text"]
            sample.text_len = processed_question["length"]
            '''
        
        # 2.2 Load OCR Text   
        if not self.use_ocr:
            raise NotImplementedError
            # ZHEN: Currently not yet checked correctness
            '''
            # remove all OCRs from the sample
            # (i.e. make an empty OCR list)
            sample_info["ocr_tokens"] = []
            sample_info["ocr_info"] = []
            if "ocr_normalized_boxes" in sample_info:
                sample_info["ocr_normalized_boxes"] = np.zeros((0, 4), np.float32)
            # clear OCR visual features
            if "image_feature_1" in sample:
                sample.image_feature_1 = torch.zeros_like(sample.image_feature_1)
            return sample
            '''

        # Preprocess OCR tokens
        # HEAD
        source_to_use = registry.get('current_epoch', 0) % self.annotation_db.load_file_num
        if f"ocr_tokens_{source_to_use}" not in sample_info:
            ocr_token_source = sample_info[f"ocr_tokens_0"]
        else:
            ocr_token_source = sample_info[f"ocr_tokens_{source_to_use}"]

        if hasattr(self, "ocr_token_processor"):
<<<<<<< HEAD
=======
            #### THIS IS TO MERGE!!!!!
>>>>>>> 60eb0499
            ocr_tokens = [ self.ocr_token_processor({"text": token})["text"] for token in sample_info["ocr_tokens"] ]
        else:
            ocr_tokens = sample_info["ocr_tokens"]
        
        max_len = self.config.processors.answer_processor.params.max_length
        ocr_tokens = ocr_tokens[:max_len]
        ocr_info = sample_info["ocr_info"][:max_len]

<<<<<<< HEAD
=======
            ocr_tokens = [
                self.ocr_token_processor({"text": token})["text"]
                for token in ocr_token_source
            ]
        else:
            ocr_tokens = ocr_token_source
        #### END OF TO MERGE
>>>>>>> 60eb0499
        # Get FastText or bert embeddings for OCR tokens
        # sample.ocr_tokens: ocr_tokens after initial token processor
        # sample.context_tokens: ocr_tokens to byte tensor
        # sample.context_feature_0: raw text
        # sample.context_info_0: length of the context
        if self.config.processors.context_processor.type == "fasttext":
            context = self.context_processor({"tokens": ocr_tokens})
            #sample.context = context["text"]
            sample.ocr_tokens = context["tokens"]
            sample.context_tokens = object_to_byte_tensor(context["tokens"])
            sample.context_feature_0 = context["text"]
            sample.context_info_0 = Sample()
            sample.context_info_0.max_features = context["length"]
            
            # Here, the only text that goes through BERT is the question, we directly use the tokenized info as bert input

        elif self.config.processors.context_processor.type == "bert_tokenizer":
            # Additional Sample attributes for bert tokenizer:
            # sample.bert_context: processed bert tokens
            # sample.bert_input_mask: processed input mask
            # sample.token_map: indice matching map
            sample.ocr_tokens = ocr_tokens
            sample.context_tokens = object_to_byte_tensor(ocr_tokens)
            sample.context_info_0 = Sample()
            sample.context_info_0.max_features = torch.tensor(len(ocr_tokens))

            context_processor_args = {}
            context_processor_args["text"] = " ".join(ocr_tokens)
            context_processor_args["tokens"] = ocr_tokens
            processed_context = self.context_processor(context_processor_args)
            sample.bert_context = processed_context["input_ids"]
            sample.bert_context_mask = processed_context["input_mask"]
            sample.bert_context_len = torch.tensor(len(processed_context["tokens"]), dtype=torch.long)
            l_tmax = self.config.processors.text_processor.params.max_seq_length
            l_cmax = self.config.processors.context_processor.params.max_seq_length
            assert sample.text_len<=l_tmax
            assert sample.bert_context_len<=l_cmax
            l_pad = l_tmax+l_cmax-sample.text_len-sample.bert_context_len+1
            sample.bert_combined = torch.cat([
                      sample.text[:sample.text_len], 
                      sample.bert_context[1:sample.bert_context_len],
<<<<<<< HEAD
                      torch.zeros(l_pad)])
            sample.bert_combined_mask = torch.cat([
                      sample.text_mask[:sample.text_len], 
                      sample.bert_context_mask[1:sample.bert_context_len],
                      torch.zeros(l_pad)])
            
            sample.context_token_map = []
            sample.combined_token_map = []
            cnt = 0; context_ptr = 1; combined_ptr = sample.text_len
=======
                      torch.zeros(l_pad, dtype=torch.long)])
            sample.bert_combined_mask = torch.cat([
                      sample.text_mask[:sample.text_len], 
                      sample.bert_context_mask[1:sample.bert_context_len],
                      torch.zeros(l_pad,dtype=torch.long)])
            
            sample.context_token_map = []
            sample.combined_token_map = []
            cnt = 0; context_ptr = 1; combined_ptr = len(processed_question["tokens"])
>>>>>>> 60eb0499
            while(cnt<len(ocr_tokens)):
                sample.context_token_map.append(context_ptr)
                sample.combined_token_map.append(combined_ptr)
                tgt_token = ocr_tokens[cnt]
                processed_token = self.context_processor.tokenize(tgt_token)
                context_ptr += len(processed_token)
                combined_ptr += len(processed_token)
                if context_ptr>= sample.bert_context_mask.shape[0]:
                    break
                cnt+=1
            while(len(sample.context_token_map)<len(ocr_tokens)):
<<<<<<< HEAD
                sample.context_token_map.append(l_cmax)
                sample.combined_token_map.append(l_tmax+l_cmax)
=======
                sample.context_token_map.append(l_cmax-1)
                sample.combined_token_map.append(l_tmax+l_cmax-1)
>>>>>>> 60eb0499
        else:
            raise NotImplementedError
        
        # 3. Load other attributes of OCR
        # Get PHOC embeddings for OCR tokens
        if hasattr(self, "phoc_processor"):
            context_phoc = self.phoc_processor({"tokens": ocr_tokens})
            sample.context_feature_1 = context_phoc["text"]
            sample.context_info_1 = Sample()
            sample.context_info_1.max_features = context_phoc["length"]
        
        # OCR token hierarchy vectors (ZHEN: changed)
        if self.config.get("use_ocr_word_position", False):
            if len(ocr_info)==0:
                vec_arr = np.zeros((0,60),dtype=np.int) # TODO: Magic Number 60
            else:
                # To change: fix keystr
                tmp_keystr = "position" if "position" in ocr_info[0].keys() else "additional_properties" 
                word_pos_arr = np.array([x[tmp_keystr] for x in ocr_info]).reshape(len(ocr_info),-1)
                l,n = word_pos_arr.shape
                vec_arr = np.zeros((len(sample.ocr_tokens),n),dtype=np.int)-1
                vec_arr[:l,:] = word_pos_arr
                vec_arr = self.pos_emb_calculator.calc(vec_arr).reshape(l,-1)
            sample.ocr_pos_emb = self.copy_processor(
                {"blob": vec_arr}
            )["blob"][:max_len]
        
        # OCR bounding box information
        if f"ocr_normalized_boxes_{source_to_use}" not in sample_info:
            box_key = f"ocr_normalized_boxes_0"
        else:
            box_key = f"ocr_normalized_boxes_{source_to_use}"
        if f"ocr_info_{source_to_use}" not in sample_info:
            info_key = f"ocr_info_0"
        else:
            info_key = f"ocr_info_{source_to_use}"

        if box_key in sample_info and hasattr(self, "copy_processor"):
            # New imdb format: OCR bounding boxes are already pre-computed
            sample.ocr_bbox_coordinates = self.copy_processor(
                {"blob": sample_info[box_key]}
            )["blob"][:max_len]
        elif self.use_ocr_info and info_key in sample_info:
            # Old imdb format: OCR bounding boxes are computed on-the-fly
            # from ocr_info
            raise NotImplementedError # Zhen: Not checked
            '''
            sample.ocr_bbox_coordinates = self.bbox_processor(
                {"info": sample_info[info_key]}
            )["bbox"].coordinates
            '''
        #=======
        sample.ocr_source_num = self.annotation_db.load_file_num
        for current_source in range(self.annotation_db.load_file_num):
            sample.__setattr__(f"ocr_source_{current_source}", Sample())
            this_sample = sample.__getattr__(f"ocr_source_{current_source}")
            if f"ocr_tokens_{current_source}" not in sample_info:
                ocr_token_source = sample_info[f"ocr_tokens_0"]
            else:
                ocr_token_source = sample_info[f"ocr_tokens_{current_source}"]

            if hasattr(self, "ocr_token_processor"):
                ocr_tokens = [
                    self.ocr_token_processor({"text": token})["text"]
                    for token in ocr_token_source
                ]
            else:
                ocr_tokens = ocr_token_source
            # Get FastText or bert embeddings for OCR tokens
            # TO CHANGE!!!!!!!
            ocr_tokens = ocr_tokens[:self.config.processors.bbox_processor.params.max_length]
            if self.config.processors.context_processor.type == "fasttext":
                context = self.context_processor({"tokens": ocr_tokens})
                this_sample.context = context["text"]
                this_sample.ocr_tokens = context["tokens"]
                #print(sample.ocr_tokens)
                #raise NotImplementedError
                this_sample.context_tokens = object_to_byte_tensor(context["tokens"])
                this_sample.context_feature_0 = context["text"]
                this_sample.context_info_0 = Sample()
                this_sample.context_info_0.max_features = context["length"]
            elif self.config.processors.context_processor.type == "bert_tokenizer":
                context_processor_args = {}
                context_processor_args["text"] = " ".join(ocr_tokens)
                context_processor_args["tokens"] = ocr_tokens
                processed_context = self.context_processor(context_processor_args)
                this_sample.ocr_tokens = ocr_tokens
                this_sample.context_tokens = object_to_byte_tensor(ocr_tokens)
                this_sample.context_info_0 = Sample()
                this_sample.context_info_0.max_features = torch.tensor(len(ocr_tokens))
                this_sample.bert_context = processed_context["input_ids"]
                this_sample.bert_tokens = processed_context["tokens"]
                this_sample.bert_input_mask = processed_context["input_mask"]
                this_sample.token_map = []
                cnt = 0; ptr = 1
                while(cnt<len(ocr_tokens)):
                    this_sample.token_map.append(ptr)
                    tgt_token = ocr_tokens[cnt]
                    processed_token = self.context_processor.tokenize(tgt_token)
                    ptr += len(processed_token)
                    if ptr>= this_sample.bert_input_mask.shape[0]:
                        break
                    cnt+=1
                #while(len(sample.token_map)<len(ocr_tokens)):
                #    sample.token_map.append(-1)
            else:
                raise NotImplementedError

            # Get PHOC embeddings for OCR tokens
            if hasattr(self, "phoc_processor"):
                context_phoc = self.phoc_processor({"tokens": ocr_tokens})
                this_sample.context_feature_1 = context_phoc["text"]
                this_sample.context_info_1 = Sample()
                this_sample.context_info_1.max_features = context_phoc["length"]
            # OCR order vectors (ZHEN: removed)
            '''
            if self.config.get("use_order_vectors", False):
                order_vectors = np.eye(len(sample.ocr_tokens), dtype=np.float32)
                order_vectors = torch.from_numpy(order_vectors)
                order_vectors[context["length"] :] = 0
                sample.order_vectors = order_vectors
            '''
            # OCR bounding box information
            if f"ocr_normalized_boxes_{current_source}" not in sample_info:
                box_key = f"ocr_normalized_boxes_0"
            else:
                box_key = f"ocr_normalized_boxes_{current_source}"
            if f"ocr_info_{current_source}" not in sample_info:
                info_key = f"ocr_info_0"
            else:
                info_key = f"ocr_info_{current_source}"

            if box_key in sample_info and hasattr(self, "copy_processor"):
                # New imdb format: OCR bounding boxes are already pre-computed
                max_len = self.config.processors.answer_processor.params.max_length
                this_sample.ocr_bbox_coordinates = self.copy_processor(
                    {"blob": sample_info[box_key]}
                )["blob"][:max_len]
            elif self.use_ocr_info and info_key in sample_info:
                # Old imdb format: OCR bounding boxes are computed on-the-fly
                # from ocr_info
                this_sample.ocr_bbox_coordinates = self.bbox_processor(
                    {"info": sample_info[info_key]}
                )["bbox"].coordinates
        # print("in add_sample_details:, sample:\n\t", sample.keys())
        # print("in add_sample_details:, sample.ocr_source_0:\n\t", sample.ocr_source_0.keys())
        # print("in add_sample_details:, sample.ocr_source_1:\n\t", sample["ocr_source_1"].keys())
        # >>>>>>> fc07a4393356181696e73f47623fa44db9c19c81
        return sample

    def add_answer_info(self, sample_info, sample):
        # Load real answers from sample_info
        answers = sample_info.get("answers", [])
        answers_to_add = None
        for i in range(sample.ocr_source_num):
            answer_processor_arg = {"answers": answers}

            answer_processor_arg["tokens"] = sample[f"ocr_source_{i}"].pop("ocr_tokens", [])

            #print(f"in add_answer_info, iter {i}:")
            #print("answers:", answers)

            processed_answers = self.answer_processor(answer_processor_arg)

            assert not self.config.fast_read, (
                "In TextVQADataset, online OCR sampling is incompatible "
                "with fast_read, so fast_read is currently not supported."
            )
            if i == 0:
                answers_to_add = c.deepcopy(processed_answers)
                answers_to_add["train_prev_inds"].unsqueeze_(0)
            else:
                answers_to_add["answers_scores"] = torch.cat(
                    [answers_to_add["answers_scores"], processed_answers["answers_scores"]],
                    0
                )
                answers_to_add["train_prev_inds"] = torch.cat(
                    [answers_to_add["train_prev_inds"], processed_answers["train_prev_inds"].unsqueeze(0)],
                    0
                )
                answers_to_add["train_loss_mask"] = torch.cat(
                    [answers_to_add["train_loss_mask"], processed_answers["train_loss_mask"]],
                    0
                )
                answers_to_add["sampled_idx_seq"] += (-1, ) + processed_answers["sampled_idx_seq"]
            #print("answers_to_add:")
            #print("answers_scores:", answers_to_add["answers_scores"].shape)
            #print("train_prev_inds", answers_to_add["train_prev_inds"].shape)
            #print("train_loss_mask", answers_to_add["train_loss_mask"].shape)

        sample.update(answers_to_add)
        sample.answers = object_to_byte_tensor(answers)

        if "answers_scores" in sample:
            sample.targets = sample.pop("answers_scores")

        return sample<|MERGE_RESOLUTION|>--- conflicted
+++ resolved
@@ -159,10 +159,9 @@
             sample.text_len = processed_question["length"]
             '''
         
-        # 2.2 Load OCR Text   
         if not self.use_ocr:
             raise NotImplementedError
-            # ZHEN: Currently not yet checked correctness
+            # ZHEN: This is definitely to change
             '''
             # remove all OCRs from the sample
             # (i.e. make an empty OCR list)
@@ -175,223 +174,96 @@
                 sample.image_feature_1 = torch.zeros_like(sample.image_feature_1)
             return sample
             '''
-
-        # Preprocess OCR tokens
-        # HEAD
-        source_to_use = registry.get('current_epoch', 0) % self.annotation_db.load_file_num
-        if f"ocr_tokens_{source_to_use}" not in sample_info:
-            ocr_token_source = sample_info[f"ocr_tokens_0"]
-        else:
-            ocr_token_source = sample_info[f"ocr_tokens_{source_to_use}"]
-
-        if hasattr(self, "ocr_token_processor"):
-<<<<<<< HEAD
-=======
-            #### THIS IS TO MERGE!!!!!
->>>>>>> 60eb0499
-            ocr_tokens = [ self.ocr_token_processor({"text": token})["text"] for token in sample_info["ocr_tokens"] ]
-        else:
-            ocr_tokens = sample_info["ocr_tokens"]
-        
-        max_len = self.config.processors.answer_processor.params.max_length
-        ocr_tokens = ocr_tokens[:max_len]
-        ocr_info = sample_info["ocr_info"][:max_len]
-
-<<<<<<< HEAD
-=======
-            ocr_tokens = [
-                self.ocr_token_processor({"text": token})["text"]
-                for token in ocr_token_source
-            ]
-        else:
-            ocr_tokens = ocr_token_source
-        #### END OF TO MERGE
->>>>>>> 60eb0499
-        # Get FastText or bert embeddings for OCR tokens
-        # sample.ocr_tokens: ocr_tokens after initial token processor
-        # sample.context_tokens: ocr_tokens to byte tensor
-        # sample.context_feature_0: raw text
-        # sample.context_info_0: length of the context
-        if self.config.processors.context_processor.type == "fasttext":
-            context = self.context_processor({"tokens": ocr_tokens})
-            #sample.context = context["text"]
-            sample.ocr_tokens = context["tokens"]
-            sample.context_tokens = object_to_byte_tensor(context["tokens"])
-            sample.context_feature_0 = context["text"]
-            sample.context_info_0 = Sample()
-            sample.context_info_0.max_features = context["length"]
-            
-            # Here, the only text that goes through BERT is the question, we directly use the tokenized info as bert input
-
-        elif self.config.processors.context_processor.type == "bert_tokenizer":
-            # Additional Sample attributes for bert tokenizer:
-            # sample.bert_context: processed bert tokens
-            # sample.bert_input_mask: processed input mask
-            # sample.token_map: indice matching map
-            sample.ocr_tokens = ocr_tokens
-            sample.context_tokens = object_to_byte_tensor(ocr_tokens)
-            sample.context_info_0 = Sample()
-            sample.context_info_0.max_features = torch.tensor(len(ocr_tokens))
-
-            context_processor_args = {}
-            context_processor_args["text"] = " ".join(ocr_tokens)
-            context_processor_args["tokens"] = ocr_tokens
-            processed_context = self.context_processor(context_processor_args)
-            sample.bert_context = processed_context["input_ids"]
-            sample.bert_context_mask = processed_context["input_mask"]
-            sample.bert_context_len = torch.tensor(len(processed_context["tokens"]), dtype=torch.long)
-            l_tmax = self.config.processors.text_processor.params.max_seq_length
-            l_cmax = self.config.processors.context_processor.params.max_seq_length
-            assert sample.text_len<=l_tmax
-            assert sample.bert_context_len<=l_cmax
-            l_pad = l_tmax+l_cmax-sample.text_len-sample.bert_context_len+1
-            sample.bert_combined = torch.cat([
-                      sample.text[:sample.text_len], 
-                      sample.bert_context[1:sample.bert_context_len],
-<<<<<<< HEAD
-                      torch.zeros(l_pad)])
-            sample.bert_combined_mask = torch.cat([
-                      sample.text_mask[:sample.text_len], 
-                      sample.bert_context_mask[1:sample.bert_context_len],
-                      torch.zeros(l_pad)])
-            
-            sample.context_token_map = []
-            sample.combined_token_map = []
-            cnt = 0; context_ptr = 1; combined_ptr = sample.text_len
-=======
-                      torch.zeros(l_pad, dtype=torch.long)])
-            sample.bert_combined_mask = torch.cat([
-                      sample.text_mask[:sample.text_len], 
-                      sample.bert_context_mask[1:sample.bert_context_len],
-                      torch.zeros(l_pad,dtype=torch.long)])
-            
-            sample.context_token_map = []
-            sample.combined_token_map = []
-            cnt = 0; context_ptr = 1; combined_ptr = len(processed_question["tokens"])
->>>>>>> 60eb0499
-            while(cnt<len(ocr_tokens)):
-                sample.context_token_map.append(context_ptr)
-                sample.combined_token_map.append(combined_ptr)
-                tgt_token = ocr_tokens[cnt]
-                processed_token = self.context_processor.tokenize(tgt_token)
-                context_ptr += len(processed_token)
-                combined_ptr += len(processed_token)
-                if context_ptr>= sample.bert_context_mask.shape[0]:
-                    break
-                cnt+=1
-            while(len(sample.context_token_map)<len(ocr_tokens)):
-<<<<<<< HEAD
-                sample.context_token_map.append(l_cmax)
-                sample.combined_token_map.append(l_tmax+l_cmax)
-=======
-                sample.context_token_map.append(l_cmax-1)
-                sample.combined_token_map.append(l_tmax+l_cmax-1)
->>>>>>> 60eb0499
-        else:
-            raise NotImplementedError
-        
-        # 3. Load other attributes of OCR
-        # Get PHOC embeddings for OCR tokens
-        if hasattr(self, "phoc_processor"):
-            context_phoc = self.phoc_processor({"tokens": ocr_tokens})
-            sample.context_feature_1 = context_phoc["text"]
-            sample.context_info_1 = Sample()
-            sample.context_info_1.max_features = context_phoc["length"]
-        
-        # OCR token hierarchy vectors (ZHEN: changed)
-        if self.config.get("use_ocr_word_position", False):
-            if len(ocr_info)==0:
-                vec_arr = np.zeros((0,60),dtype=np.int) # TODO: Magic Number 60
-            else:
-                # To change: fix keystr
-                tmp_keystr = "position" if "position" in ocr_info[0].keys() else "additional_properties" 
-                word_pos_arr = np.array([x[tmp_keystr] for x in ocr_info]).reshape(len(ocr_info),-1)
-                l,n = word_pos_arr.shape
-                vec_arr = np.zeros((len(sample.ocr_tokens),n),dtype=np.int)-1
-                vec_arr[:l,:] = word_pos_arr
-                vec_arr = self.pos_emb_calculator.calc(vec_arr).reshape(l,-1)
-            sample.ocr_pos_emb = self.copy_processor(
-                {"blob": vec_arr}
-            )["blob"][:max_len]
-        
-        # OCR bounding box information
-        if f"ocr_normalized_boxes_{source_to_use}" not in sample_info:
-            box_key = f"ocr_normalized_boxes_0"
-        else:
-            box_key = f"ocr_normalized_boxes_{source_to_use}"
-        if f"ocr_info_{source_to_use}" not in sample_info:
-            info_key = f"ocr_info_0"
-        else:
-            info_key = f"ocr_info_{source_to_use}"
-
-        if box_key in sample_info and hasattr(self, "copy_processor"):
-            # New imdb format: OCR bounding boxes are already pre-computed
-            sample.ocr_bbox_coordinates = self.copy_processor(
-                {"blob": sample_info[box_key]}
-            )["blob"][:max_len]
-        elif self.use_ocr_info and info_key in sample_info:
-            # Old imdb format: OCR bounding boxes are computed on-the-fly
-            # from ocr_info
-            raise NotImplementedError # Zhen: Not checked
-            '''
-            sample.ocr_bbox_coordinates = self.bbox_processor(
-                {"info": sample_info[info_key]}
-            )["bbox"].coordinates
-            '''
-        #=======
+        # 2.2 Load OCR Data (Multisource)  
         sample.ocr_source_num = self.annotation_db.load_file_num
         for current_source in range(self.annotation_db.load_file_num):
             sample.__setattr__(f"ocr_source_{current_source}", Sample())
             this_sample = sample.__getattr__(f"ocr_source_{current_source}")
+            
+            # Preprocess OCR tokens
             if f"ocr_tokens_{current_source}" not in sample_info:
                 ocr_token_source = sample_info[f"ocr_tokens_0"]
             else:
                 ocr_token_source = sample_info[f"ocr_tokens_{current_source}"]
-
             if hasattr(self, "ocr_token_processor"):
-                ocr_tokens = [
-                    self.ocr_token_processor({"text": token})["text"]
-                    for token in ocr_token_source
-                ]
+                ocr_tokens = [ self.ocr_token_processor({"text": token})["text"] for token in ocr_token_source ]
             else:
                 ocr_tokens = ocr_token_source
+            
+            max_len = self.config.processors.answer_processor.params.max_length
+            ocr_tokens = ocr_tokens[:max_len]
+
+            if f"ocr_info_{current_source}" not in sample_info:
+                ocr_info = sample_info[f"ocr_info_0"][:max_len]
+            else:
+                ocr_info = sample_info[f"ocr_info_{current_source}"][:max_len]
+
             # Get FastText or bert embeddings for OCR tokens
-            # TO CHANGE!!!!!!!
-            ocr_tokens = ocr_tokens[:self.config.processors.bbox_processor.params.max_length]
+            # sample.ocr_tokens: ocr_tokens after initial token processor
+            # sample.context_tokens: ocr_tokens to byte tensor
+            # sample.context_feature_0: raw text
+            # sample.context_info_0: length of the context
             if self.config.processors.context_processor.type == "fasttext":
                 context = self.context_processor({"tokens": ocr_tokens})
-                this_sample.context = context["text"]
+                #this_sample.context = context["text"]
                 this_sample.ocr_tokens = context["tokens"]
-                #print(sample.ocr_tokens)
-                #raise NotImplementedError
                 this_sample.context_tokens = object_to_byte_tensor(context["tokens"])
                 this_sample.context_feature_0 = context["text"]
                 this_sample.context_info_0 = Sample()
                 this_sample.context_info_0.max_features = context["length"]
+                # Here, the only text that goes through BERT is the question, we directly use the tokenized info as bert input
+
             elif self.config.processors.context_processor.type == "bert_tokenizer":
+                # Additional Sample attributes for bert tokenizer:
+                # sample.bert_context: processed bert tokens
+                # sample.bert_input_mask: processed input mask
+                # sample.token_map: indice matching map
+                this_sample.ocr_tokens = ocr_tokens
+                this_sample.context_tokens = object_to_byte_tensor(ocr_tokens)
+                this_sample.context_info_0 = Sample()
+                this_sample.context_info_0.max_features = torch.tensor(len(ocr_tokens))
+
                 context_processor_args = {}
                 context_processor_args["text"] = " ".join(ocr_tokens)
                 context_processor_args["tokens"] = ocr_tokens
                 processed_context = self.context_processor(context_processor_args)
-                this_sample.ocr_tokens = ocr_tokens
-                this_sample.context_tokens = object_to_byte_tensor(ocr_tokens)
-                this_sample.context_info_0 = Sample()
-                this_sample.context_info_0.max_features = torch.tensor(len(ocr_tokens))
                 this_sample.bert_context = processed_context["input_ids"]
-                this_sample.bert_tokens = processed_context["tokens"]
-                this_sample.bert_input_mask = processed_context["input_mask"]
-                this_sample.token_map = []
-                cnt = 0; ptr = 1
+                this_sample.bert_context_mask = processed_context["input_mask"]
+                this_sample.bert_context_len = torch.tensor(len(processed_context["tokens"]), dtype=torch.long)
+
+                ### Sample: contains text info (the question)
+                ### This_sample: contains ocr info (ocr text)
+                l_tmax = self.config.processors.text_processor.params.max_seq_length
+                l_cmax = self.config.processors.context_processor.params.max_seq_length
+                assert sample.text_len<=l_tmax
+                assert this_sample.bert_context_len<=l_cmax
+                l_pad = l_tmax+l_cmax-sample.text_len-this_sample.bert_context_len+1
+                this_sample.bert_combined = torch.cat([
+                        sample.text[:sample.text_len], 
+                        this_sample.bert_context[1:this_sample.bert_context_len],
+                        torch.zeros(l_pad, dtype=torch.long)])
+                this_sample.bert_combined_mask = torch.cat([
+                        sample.text_mask[:sample.text_len], 
+                        this_sample.bert_context_mask[1:this_sample.bert_context_len],
+                        torch.zeros(l_pad,dtype=torch.long)])
+                
+                this_sample.context_token_map = []
+                this_sample.combined_token_map = []
+                cnt = 0; context_ptr = 1; combined_ptr = len(processed_question["tokens"])
                 while(cnt<len(ocr_tokens)):
-                    this_sample.token_map.append(ptr)
+                    this_sample.context_token_map.append(context_ptr)
+                    this_sample.combined_token_map.append(combined_ptr)
                     tgt_token = ocr_tokens[cnt]
                     processed_token = self.context_processor.tokenize(tgt_token)
-                    ptr += len(processed_token)
-                    if ptr>= this_sample.bert_input_mask.shape[0]:
+                    context_ptr += len(processed_token)
+                    combined_ptr += len(processed_token)
+                    if context_ptr>= this_sample.bert_context_mask.shape[0]:
                         break
                     cnt+=1
-                #while(len(sample.token_map)<len(ocr_tokens)):
-                #    sample.token_map.append(-1)
+                while(len(this_sample.context_token_map)<len(ocr_tokens)):
+                    this_sample.context_token_map.append(l_cmax-1)
+                while(len(this_sample.combined_token_map)<len(ocr_tokens)):
+                    this_sample.combined_token_map.append(l_tmax+l_cmax-1)
             else:
                 raise NotImplementedError
 
@@ -401,40 +273,45 @@
                 this_sample.context_feature_1 = context_phoc["text"]
                 this_sample.context_info_1 = Sample()
                 this_sample.context_info_1.max_features = context_phoc["length"]
-            # OCR order vectors (ZHEN: removed)
-            '''
-            if self.config.get("use_order_vectors", False):
-                order_vectors = np.eye(len(sample.ocr_tokens), dtype=np.float32)
-                order_vectors = torch.from_numpy(order_vectors)
-                order_vectors[context["length"] :] = 0
-                sample.order_vectors = order_vectors
-            '''
+            
+            # OCR token hierarchy vectors (ZHEN: changed)
+            if self.config.get("use_ocr_word_position", False):
+                if len(ocr_info)==0:
+                    vec_arr = np.zeros((len(sample.ocr_tokens),60),dtype=np.int) - 1 # TODO: Magic Number 60
+                elif ("position" not in ocr_info[0]) and  "additional_properties" not in ocr_info[0]:
+                    vec_arr = np.zeros((len(sample.ocr_tokens),60),dtype=np.int) - 1 # TODO: Magic Number 60
+                else:
+                    # To change: fix keystr
+                    tmp_keystr = "position" if "position" in ocr_info[0] else 
+                    word_pos_arr = np.array([x[tmp_keystr] for x in ocr_info]).reshape(len(ocr_info),-1)
+                    l,n = word_pos_arr.shape
+                    vec_arr = np.zeros((len(sample.ocr_tokens),n),dtype=np.int) - 1
+                    vec_arr[:l,:] = word_pos_arr
+                    vec_arr = self.pos_emb_calculator.calc(vec_arr).reshape(l,-1)
+                this_sample.ocr_pos_emb = self.copy_processor(
+                    {"blob": vec_arr}
+                )["blob"][:max_len]
+            
             # OCR bounding box information
             if f"ocr_normalized_boxes_{current_source}" not in sample_info:
                 box_key = f"ocr_normalized_boxes_0"
             else:
                 box_key = f"ocr_normalized_boxes_{current_source}"
-            if f"ocr_info_{current_source}" not in sample_info:
-                info_key = f"ocr_info_0"
-            else:
-                info_key = f"ocr_info_{current_source}"
 
             if box_key in sample_info and hasattr(self, "copy_processor"):
                 # New imdb format: OCR bounding boxes are already pre-computed
-                max_len = self.config.processors.answer_processor.params.max_length
                 this_sample.ocr_bbox_coordinates = self.copy_processor(
                     {"blob": sample_info[box_key]}
                 )["blob"][:max_len]
             elif self.use_ocr_info and info_key in sample_info:
                 # Old imdb format: OCR bounding boxes are computed on-the-fly
                 # from ocr_info
+                raise NotImplementedError
+                '''
                 this_sample.ocr_bbox_coordinates = self.bbox_processor(
                     {"info": sample_info[info_key]}
                 )["bbox"].coordinates
-        # print("in add_sample_details:, sample:\n\t", sample.keys())
-        # print("in add_sample_details:, sample.ocr_source_0:\n\t", sample.ocr_source_0.keys())
-        # print("in add_sample_details:, sample.ocr_source_1:\n\t", sample["ocr_source_1"].keys())
-        # >>>>>>> fc07a4393356181696e73f47623fa44db9c19c81
+                '''
         return sample
 
     def add_answer_info(self, sample_info, sample):
