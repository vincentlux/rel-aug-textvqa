--- conflicted
+++ resolved
@@ -277,17 +277,6 @@
             # OCR token hierarchy vectors (ZHEN: changed)
             if self.config.get("use_ocr_word_position", False):
                 if len(ocr_info)==0:
-<<<<<<< HEAD
-                    vec_arr = np.zeros((len(sample.ocr_tokens),60),dtype=np.int) - 1 # TODO: Magic Number 60
-                elif ("position" not in ocr_info[0]) and  "additional_properties" not in ocr_info[0]:
-                    vec_arr = np.zeros((len(sample.ocr_tokens),60),dtype=np.int) - 1 # TODO: Magic Number 60
-                else:
-                    # To change: fix keystr
-                    tmp_keystr = "position" if "position" in ocr_info[0] else 
-                    word_pos_arr = np.array([x[tmp_keystr] for x in ocr_info]).reshape(len(ocr_info),-1)
-                    l,n = word_pos_arr.shape
-                    vec_arr = np.zeros((len(sample.ocr_tokens),n),dtype=np.int) - 1
-=======
                     vec_arr = np.zeros((len(this_sample.ocr_tokens),60),dtype=np.int) - 1 # TODO: Magic Number 60
                 elif ("position" not in ocr_info[0]) and  "additional_properties" not in ocr_info[0]:
                     vec_arr = np.zeros((len(this_sample.ocr_tokens),60),dtype=np.int) - 1 # TODO: Magic Number 60
@@ -297,7 +286,6 @@
                     word_pos_arr = np.array([x[tmp_keystr] for x in ocr_info]).reshape(len(ocr_info),-1)
                     l,n = word_pos_arr.shape
                     vec_arr = np.zeros((len(this_sample.ocr_tokens),n),dtype=np.int) - 1
->>>>>>> 1f792f20
                     vec_arr[:l,:] = word_pos_arr
                     vec_arr = self.pos_emb_calculator.calc(vec_arr).reshape(l,-1)
                 this_sample.ocr_pos_emb = self.copy_processor(
