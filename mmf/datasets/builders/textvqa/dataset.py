# Copyright (c) Facebook, Inc. and its affiliates.
import numpy as np
import torch
from mmf.common.sample import Sample
from mmf.common.registry import registry
from mmf.datasets.mmf_dataset import MMFDataset
from mmf.utils.distributed import byte_tensor_to_object, object_to_byte_tensor
<<<<<<< HEAD
from mmf.utils.text import word_tokenize
from mmf.utils.pos_emb import pos_emb_calculator
=======
from mmf.utils.text import word_tokenize, mask_tokens
from transformers.tokenization_auto import AutoTokenizer
>>>>>>> 1f90a538
import copy as c


class TextVQADataset(MMFDataset):
    def __init__(self, config, dataset_type, imdb_file_index, *args, **kwargs):
        super().__init__("textvqa", config, dataset_type, index=imdb_file_index)
        self.use_ocr = self.config.use_ocr
        self.use_ocr_info = self.config.use_ocr_info
<<<<<<< HEAD
        self.pos_emb_calculator = pos_emb_calculator( 
            Dim=self.config.get("pos_emb_length",20),
            L=self.config.processors.bbox_processor.params.max_length
=======
        if getattr(self.config, "pretrain", False):
            self.pretrain_mlm = self.config.pretrain.type == 'mlm'
        else:
            self.pretrain_mlm = False
        self.tokenizer = AutoTokenizer.from_pretrained(
            'bert-base-uncased', do_lower_case=True
>>>>>>> 1f90a538
        )

    def preprocess_sample_info(self, sample_info):
        path = self._get_path_based_on_index(self.config, "annotations", self._index)
        # NOTE, TODO: Code duplication w.r.t to STVQA, revisit
        # during dataset refactor to support variable dataset classes
        if "stvqa" in path:
            feature_path = sample_info["feature_path"]
            append = "train"
            if self.dataset_type == "test":
                append = "test_task3"
            if not feature_path.startswith(append):
                feature_path = append + "/" + feature_path
            sample_info["feature_path"] = feature_path
            return sample_info
        # COCO Annotation DBs have corrext feature_path
        elif "COCO" not in sample_info["feature_path"]:
            sample_info["feature_path"] = sample_info["image_path"].replace(
                ".jpg", ".npy"
            )
        return sample_info

    def postprocess_evalai_entry(self, entry):
        return entry  # Do nothing

    def format_for_prediction(self, report):
        answer_processor = self.answer_processor

        batch_size = len(report.question_id)
        pred_answers = report.scores.argmax(dim=-1).view(batch_size, -1)
        answer_space_size = answer_processor.get_true_vocab_size()

        image_ids = report.image_id.cpu().numpy()
        context_tokens = report.context_tokens.cpu().numpy()
        predictions = []
        for idx, question_id in enumerate(report.question_id):
            # collect VQA answers
            image_id = byte_tensor_to_object(image_ids[idx])
            tokens = byte_tensor_to_object(context_tokens[idx])
            answer_words = []
            pred_source = []
            for answer_id in pred_answers[idx].tolist():
                if answer_id >= answer_space_size:
                    answer_id -= answer_space_size
                    answer_words.append(word_tokenize(tokens[answer_id]))
                    pred_source.append("OCR")
                else:
                    if answer_id == answer_processor.EOS_IDX:
                        break
                    answer_words.append(
                        answer_processor.answer_vocab.idx2word(answer_id)
                    )
                    pred_source.append("VOCAB")
            # join all the answer tokens with space
            # (this should be correct for almost all cases)
            pred_answer = " ".join(answer_words).replace(" 's", "'s")
            entry = {
                "question_id": question_id.item(),
                "image_id": image_id,
                "answer": pred_answer,
                "pred_source": pred_source,
            }
            entry = self.postprocess_evalai_entry(entry)

            predictions.append(entry)

        return predictions

    def __getitem__(self, idx):
        sample_info = self.annotation_db[idx]
        sample_info = self.preprocess_sample_info(sample_info)
        current_sample = Sample()

        # breaking change from VQA2Dataset: load question_id
        current_sample.question_id = torch.tensor(
            sample_info["question_id"], dtype=torch.int
        )

        if isinstance(sample_info["image_id"], int):
            current_sample.image_id = str(sample_info["image_id"])
        else:
            current_sample.image_id = sample_info["image_id"]
        if self._use_features is True:
            # image_xx_0: obj frcnn feat; image_xx_1: ocr frcnn feat
            features = self.features_db[idx]
            # source_to_use = registry.get('current_epoch', 0) % self.annotation_db.load_file_num +1
            # if f"image_feature_{source_to_use}" in features:
            #   features["image_feature_1"] = features[f"image_feature_{source_to_use}"]
            #    features["image_info_1"] = features[f"image_info_{source_to_use}"]
            current_sample.update(features)

        current_sample = self.add_sample_details(sample_info, current_sample)
        current_sample = self.add_answer_info(sample_info, current_sample)

        # only the 'max_features' key is needed
        # pop other keys to minimize data loading overhead
        if hasattr(current_sample, "image_info_0"):
            for k in list(current_sample.image_info_0):
                if k != "max_features":
                    current_sample.image_info_0.pop(k)
        if hasattr(current_sample, "image_info_1"):
            for k in list(current_sample.image_info_1):
                if k != "max_features":
                    current_sample.image_info_1.pop(k)
        # print("in __getitem__", current_sample.keys())
        return current_sample

    def add_sample_details(self, sample_info, sample):
        sample.image_id = object_to_byte_tensor(sample.image_id)
        
        # 1. Load object
        # object bounding box information
        if "obj_normalized_boxes" in sample_info and hasattr(self, "copy_processor"):
            sample.obj_bbox_coordinates = self.copy_processor(
                {"blob": sample_info["obj_normalized_boxes"]}
            )["blob"]
        
        # 2. Load text (question words and ocr tokens)
        # 2.1 Load Question
        # sample.text: processed question tokens, padded
        # sample.text_len: length of processed question
        question_str = ( sample_info["question"] if "question" in sample_info else sample_info["question_str"])
        
        text_processor_args = {"text": question_str}
        if "question_tokens" in sample_info:
            text_processor_args["tokens"] = sample_info["question_tokens"]
        processed_question = self.text_processor(text_processor_args)

        if "input_ids" in processed_question:
            sample.text = processed_question["input_ids"]
<<<<<<< HEAD
            sample.text_mask = processed_question["input_mask"]
            sample.text_len = torch.tensor(len(processed_question["tokens"]), dtype=torch.long)
=======
            sample.text_len = torch.tensor(
                len(processed_question["tokens"]), dtype=torch.long
            )
            if self.pretrain_mlm:
                input_ids = processed_question["input_ids"].clone().unsqueeze(0)
                sample.text_mlm, sample.text_mlm_labels = mask_tokens(input_ids,
                                                                self.tokenizer, self.config.pretrain.mlm_probability)
                # import pdb; pdb.set_trace()
                sample.text_mlm = sample.text_mlm.squeeze()
                sample.text_mlm_labels = sample.text_mlm_labels.squeeze()
            # print(f'original: {processed_question["input_ids"]}')
            # print(f'mlm txt: {sample.mlm_txt}')
            # print(f'mlm label: {sample.mlm_labels}')
            # import pdb; pdb.set_trace()

>>>>>>> 1f90a538
        else:
            # For GLoVe based processors
            # Zhen: Not sure if supported
            raise NotImplementedError
            '''
            sample.text = processed_question["text"]
            sample.text_len = processed_question["length"]
<<<<<<< HEAD
            '''
        
=======

        # 2. Load object
        # object bounding box information
        if "obj_normalized_boxes" in sample_info and hasattr(self, "copy_processor"):
            sample.obj_bbox_coordinates = self.copy_processor(
                {"blob": sample_info["obj_normalized_boxes"]}
            )["blob"]
        # object text information
        obj_text_processor_args = {"tokens": sample['image_info_0']['object_tokens']}
        object_tokens = self.obj_text_processor(obj_text_processor_args)
        # TODO: tokenize object tokens and convert to indices
        obj_tokens = sample['image_info_0']['object_tokens']
        sample.obj_max_features = torch.tensor(len(obj_tokens))
        sample.obj_bert_context = object_tokens["input_ids"]
        sample.obj_bert_tokens = object_tokens["tokens"]
        sample.obj_bert_input_mask = object_tokens["input_mask"]
        sample.obj_token_map = []
        temp_obj_bert_subcontext = []
        cnt = 0; ptr = 1
        while (cnt < len(obj_tokens)):
            sample.obj_token_map.append(ptr)
            tgt_token = obj_tokens[cnt]
            processed_token = self.obj_text_processor.tokenize(tgt_token)
            temp_obj_bert_subcontext.append(object_tokens["input_ids"][ptr])
            ptr += len(processed_token)
            if ptr >= sample.obj_bert_input_mask.shape[0]:
                break
            cnt += 1

        # only probability over first subtoken
        if self.pretrain_mlm:
            temp_obj_bert_subcontext = torch.tensor(temp_obj_bert_subcontext)
            input_ids = temp_obj_bert_subcontext.clone().unsqueeze(0)
            temp_obj_bert_subcontext_mlm, temp_obj_bert_subcontext_mlm_labels = mask_tokens(input_ids,
                                                            self.tokenizer, self.config.pretrain.mlm_probability)
            # map back to normal length
            sample.obj_bert_context_mlm = sample.obj_bert_context.clone()
            sample.obj_bert_context_mlm_labels = torch.empty(sample.obj_bert_context_mlm.shape, dtype=torch.long).fill_(-100)
            for i, t in enumerate(sample.obj_token_map):
                sample.obj_bert_context_mlm[t] = temp_obj_bert_subcontext_mlm[0][i]
                sample.obj_bert_context_mlm_labels[t] = temp_obj_bert_subcontext_mlm_labels[0][i]

        # 3. Load OCR
>>>>>>> 1f90a538
        if not self.use_ocr:
            raise NotImplementedError
            # ZHEN: This is definitely to change
            '''
            # remove all OCRs from the sample
            # (i.e. make an empty OCR list)
            sample_info["ocr_tokens"] = []
            sample_info["ocr_info"] = []
            if "ocr_normalized_boxes" in sample_info:
                sample_info["ocr_normalized_boxes"] = np.zeros((0, 4), np.float32)
            # clear OCR visual features
            if "image_feature_1" in sample:
                sample.image_feature_1 = torch.zeros_like(sample.image_feature_1)
            return sample
            '''
        # 2.2 Load OCR Data (Multisource)  
        sample.ocr_source_num = self.annotation_db.load_file_num
        for current_source in range(self.annotation_db.load_file_num):
            sample.__setattr__(f"ocr_source_{current_source}", Sample())
            this_sample = sample.__getattr__(f"ocr_source_{current_source}")
            
            # Preprocess OCR tokens
            if f"ocr_tokens_{current_source}" not in sample_info:
                ocr_token_source = sample_info[f"ocr_tokens_0"]
            else:
                ocr_token_source = sample_info[f"ocr_tokens_{current_source}"]
            if hasattr(self, "ocr_token_processor"):
                ocr_tokens = [ self.ocr_token_processor({"text": token})["text"] for token in ocr_token_source ]
            else:
                ocr_tokens = ocr_token_source
            
            max_len = self.config.processors.answer_processor.params.max_length
            ocr_tokens = ocr_tokens[:max_len]

            if f"ocr_info_{current_source}" not in sample_info:
                ocr_info = sample_info[f"ocr_info_0"][:max_len]
            else:
                ocr_info = sample_info[f"ocr_info_{current_source}"][:max_len]

            # Get FastText or bert embeddings for OCR tokens
            # sample.ocr_tokens: ocr_tokens after initial token processor
            # sample.context_tokens: ocr_tokens to byte tensor
            # sample.context_feature_0: raw text
            # sample.context_info_0: length of the context
            if self.config.processors.context_processor.type == "fasttext":
                context = self.context_processor({"tokens": ocr_tokens})
                #this_sample.context = context["text"]
                this_sample.ocr_tokens = context["tokens"]
                this_sample.context_tokens = object_to_byte_tensor(context["tokens"])
                this_sample.context_feature_0 = context["text"]
                this_sample.context_info_0 = Sample()
                this_sample.context_info_0.max_features = context["length"]
                # Here, the only text that goes through BERT is the question, we directly use the tokenized info as bert input

            elif self.config.processors.context_processor.type == "bert_tokenizer":
                # Additional Sample attributes for bert tokenizer:
                # sample.bert_context: processed bert tokens
                # sample.bert_input_mask: processed input mask
                # sample.token_map: indice matching map
                this_sample.ocr_tokens = ocr_tokens
                this_sample.context_tokens = object_to_byte_tensor(ocr_tokens)
                this_sample.context_info_0 = Sample()
                this_sample.context_info_0.max_features = torch.tensor(len(ocr_tokens))

                context_processor_args = {}
                context_processor_args["text"] = " ".join(ocr_tokens)
                context_processor_args["tokens"] = ocr_tokens
                processed_context = self.context_processor(context_processor_args)
                this_sample.bert_context = processed_context["input_ids"]
<<<<<<< HEAD
                this_sample.bert_context_mask = processed_context["input_mask"]
                this_sample.bert_context_len = torch.tensor(len(processed_context["tokens"]), dtype=torch.long)

                ### Sample: contains text info (the question)
                ### This_sample: contains ocr info (ocr text)
                l_tmax = self.config.processors.text_processor.params.max_seq_length
                l_cmax = self.config.processors.context_processor.params.max_seq_length
                assert sample.text_len<=l_tmax
                assert this_sample.bert_context_len<=l_cmax
                l_pad = l_tmax+l_cmax-sample.text_len-this_sample.bert_context_len+1
                this_sample.bert_combined = torch.cat([
                        sample.text[:sample.text_len], 
                        this_sample.bert_context[1:this_sample.bert_context_len],
                        torch.zeros(l_pad, dtype=torch.long)])
                this_sample.bert_combined_mask = torch.cat([
                        sample.text_mask[:sample.text_len], 
                        this_sample.bert_context_mask[1:this_sample.bert_context_len],
                        torch.zeros(l_pad,dtype=torch.long)])
                
                this_sample.context_token_map = []
                this_sample.combined_token_map = []
                cnt = 0; context_ptr = 1; combined_ptr = len(processed_question["tokens"])
=======
                this_sample.bert_tokens = processed_context["tokens"]
                this_sample.bert_input_mask = processed_context["input_mask"]
                this_sample.token_map = []
                temp_bert_subcontext = []
                cnt = 0; ptr = 1
>>>>>>> 1f90a538
                while(cnt<len(ocr_tokens)):
                    this_sample.context_token_map.append(context_ptr)
                    this_sample.combined_token_map.append(combined_ptr)
                    tgt_token = ocr_tokens[cnt]
                    processed_token = self.context_processor.tokenize(tgt_token)
<<<<<<< HEAD
                    context_ptr += len(processed_token)
                    combined_ptr += len(processed_token)
                    if context_ptr>= this_sample.bert_context_mask.shape[0]:
                        break
                    cnt+=1
                while(len(this_sample.context_token_map)<len(ocr_tokens)):
                    this_sample.context_token_map.append(l_cmax-1)
                while(len(this_sample.combined_token_map)<len(ocr_tokens)):
                    this_sample.combined_token_map.append(l_tmax+l_cmax-1)
=======
                    temp_bert_subcontext.append(processed_context["input_ids"][ptr])
                    ptr += len(processed_token)
                    if ptr>= this_sample.bert_input_mask.shape[0]:
                        break
                    cnt+=1
                # only probability over first subtoken
                if self.pretrain_mlm:
                    temp_bert_subcontext = torch.tensor(temp_bert_subcontext, dtype=torch.long)
                    input_ids = temp_bert_subcontext.clone().unsqueeze(0)
                    temp_bert_subcontext_mlm, temp_bert_subcontext_mlm_labels = mask_tokens(input_ids,
                                                                                  self.tokenizer,
                                                                                  self.config.pretrain.mlm_probability)
                    # map back to normal length
                    this_sample.bert_context_mlm = this_sample.bert_context.clone()
                    this_sample.bert_context_mlm_labels = torch.empty(this_sample.bert_context_mlm.shape).fill_(-100)
                    for i, t in enumerate(this_sample.token_map):
                        this_sample.bert_context_mlm[t] = temp_bert_subcontext_mlm[0][i]
                        this_sample.bert_context_mlm_labels[t] = temp_bert_subcontext_mlm_labels[0][i]
                #while(len(sample.token_map)<len(ocr_tokens)):
                #    sample.token_map.append(-1)
>>>>>>> 1f90a538
            else:
                raise NotImplementedError

            # Get PHOC embeddings for OCR tokens
            if hasattr(self, "phoc_processor"):
                context_phoc = self.phoc_processor({"tokens": ocr_tokens})
                this_sample.context_feature_1 = context_phoc["text"]
                this_sample.context_info_1 = Sample()
                this_sample.context_info_1.max_features = context_phoc["length"]
            
            # OCR token hierarchy vectors (ZHEN: changed)
            if self.config.get("use_ocr_word_position", False):
                if len(ocr_info)==0:
                    vec_arr = np.zeros((len(this_sample.ocr_tokens),60),dtype=np.int) - 1 # TODO: Magic Number 60
                elif ("position" not in ocr_info[0]) and  "additional_properties" not in ocr_info[0]:
                    vec_arr = np.zeros((len(this_sample.ocr_tokens),60),dtype=np.int) - 1 # TODO: Magic Number 60
                else:
                    # To change: fix keystr
                    tmp_keystr = "position" if "position" in ocr_info[0] else "additional_properties" 
                    word_pos_arr = np.array([x[tmp_keystr] for x in ocr_info]).reshape(len(ocr_info),-1)
                    l,n = word_pos_arr.shape
                    vec_arr = np.zeros((len(this_sample.ocr_tokens),n),dtype=np.int) - 1
                    vec_arr[:l,:] = word_pos_arr
                    vec_arr = self.pos_emb_calculator.calc(vec_arr).reshape(l,-1)
                this_sample.ocr_pos_emb = self.copy_processor(
                    {"blob": vec_arr}
                )["blob"][:max_len]
            
            # OCR bounding box information
            if f"ocr_normalized_boxes_{current_source}" not in sample_info:
                box_key = f"ocr_normalized_boxes_0"
            else:
                box_key = f"ocr_normalized_boxes_{current_source}"

            if box_key in sample_info and hasattr(self, "copy_processor"):
                # New imdb format: OCR bounding boxes are already pre-computed
                this_sample.ocr_bbox_coordinates = self.copy_processor(
                    {"blob": sample_info[box_key]}
                )["blob"][:max_len]
            elif self.use_ocr_info and info_key in sample_info:
                # Old imdb format: OCR bounding boxes are computed on-the-fly
                # from ocr_info
                raise NotImplementedError
                '''
                this_sample.ocr_bbox_coordinates = self.bbox_processor(
                    {"info": sample_info[info_key]}
                )["bbox"].coordinates
                '''
        return sample

    def add_answer_info(self, sample_info, sample):
        # Load real answers from sample_info
        answers = sample_info.get("answers", [])
        answers_to_add = None
        for i in range(sample.ocr_source_num):
            answer_processor_arg = {"answers": answers}

            answer_processor_arg["tokens"] = sample[f"ocr_source_{i}"].pop("ocr_tokens", [])

            #print(f"in add_answer_info, iter {i}:")
            #print("answers:", answers)

            processed_answers = self.answer_processor(answer_processor_arg)

            assert not self.config.fast_read, (
                "In TextVQADataset, online OCR sampling is incompatible "
                "with fast_read, so fast_read is currently not supported."
            )
            if i == 0:
                answers_to_add = c.deepcopy(processed_answers)
                answers_to_add["train_prev_inds"].unsqueeze_(0)
            else:
                answers_to_add["answers_scores"] = torch.cat(
                    [answers_to_add["answers_scores"], processed_answers["answers_scores"]],
                    0
                )
                answers_to_add["train_prev_inds"] = torch.cat(
                    [answers_to_add["train_prev_inds"], processed_answers["train_prev_inds"].unsqueeze(0)],
                    0
                )
                answers_to_add["train_loss_mask"] = torch.cat(
                    [answers_to_add["train_loss_mask"], processed_answers["train_loss_mask"]],
                    0
                )
                answers_to_add["sampled_idx_seq"] += (-1, ) + processed_answers["sampled_idx_seq"]
            #print("answers_to_add:")
            #print("answers_scores:", answers_to_add["answers_scores"].shape)
            #print("train_prev_inds", answers_to_add["train_prev_inds"].shape)
            #print("train_loss_mask", answers_to_add["train_loss_mask"].shape)

        sample.update(answers_to_add)
        sample.answers = object_to_byte_tensor(answers)

        if not self.pretrain_mlm:
            if "answers_scores" in sample:
                sample.targets = sample.pop("answers_scores")
        else:
            sample.targets = 0
        return sample<|MERGE_RESOLUTION|>--- conflicted
+++ resolved
@@ -5,13 +5,9 @@
 from mmf.common.registry import registry
 from mmf.datasets.mmf_dataset import MMFDataset
 from mmf.utils.distributed import byte_tensor_to_object, object_to_byte_tensor
-<<<<<<< HEAD
-from mmf.utils.text import word_tokenize
 from mmf.utils.pos_emb import pos_emb_calculator
-=======
 from mmf.utils.text import word_tokenize, mask_tokens
 from transformers.tokenization_auto import AutoTokenizer
->>>>>>> 1f90a538
 import copy as c
 
 
@@ -20,20 +16,18 @@
         super().__init__("textvqa", config, dataset_type, index=imdb_file_index)
         self.use_ocr = self.config.use_ocr
         self.use_ocr_info = self.config.use_ocr_info
-<<<<<<< HEAD
         self.pos_emb_calculator = pos_emb_calculator( 
             Dim=self.config.get("pos_emb_length",20),
-            L=self.config.processors.bbox_processor.params.max_length
-=======
+            L=self.config.processors.bbox_processor.params.max_length)
         if getattr(self.config, "pretrain", False):
             self.pretrain_mlm = self.config.pretrain.type == 'mlm'
         else:
             self.pretrain_mlm = False
         self.tokenizer = AutoTokenizer.from_pretrained(
             'bert-base-uncased', do_lower_case=True
->>>>>>> 1f90a538
         )
 
+    
     def preprocess_sample_info(self, sample_info):
         path = self._get_path_based_on_index(self.config, "annotations", self._index)
         # NOTE, TODO: Code duplication w.r.t to STVQA, revisit
@@ -141,19 +135,22 @@
 
     def add_sample_details(self, sample_info, sample):
         sample.image_id = object_to_byte_tensor(sample.image_id)
-        
-        # 1. Load object
+
+        if not self.use_ocr:
+            raise NotImplementedError
+
+        # 1. Load object box information
         # object bounding box information
         if "obj_normalized_boxes" in sample_info and hasattr(self, "copy_processor"):
             sample.obj_bbox_coordinates = self.copy_processor(
                 {"blob": sample_info["obj_normalized_boxes"]}
             )["blob"]
-        
+
         # 2. Load text (question words and ocr tokens)
         # 2.1 Load Question
         # sample.text: processed question tokens, padded
         # sample.text_len: length of processed question
-        question_str = ( sample_info["question"] if "question" in sample_info else sample_info["question_str"])
+        question_str = (sample_info["question"] if "question" in sample_info else sample_info["question_str"])
         
         text_processor_args = {"text": question_str}
         if "question_tokens" in sample_info:
@@ -162,103 +159,58 @@
 
         if "input_ids" in processed_question:
             sample.text = processed_question["input_ids"]
-<<<<<<< HEAD
             sample.text_mask = processed_question["input_mask"]
             sample.text_len = torch.tensor(len(processed_question["tokens"]), dtype=torch.long)
-=======
-            sample.text_len = torch.tensor(
-                len(processed_question["tokens"]), dtype=torch.long
-            )
-            if self.pretrain_mlm:
-                input_ids = processed_question["input_ids"].clone().unsqueeze(0)
-                sample.text_mlm, sample.text_mlm_labels = mask_tokens(input_ids,
-                                                                self.tokenizer, self.config.pretrain.mlm_probability)
-                # import pdb; pdb.set_trace()
-                sample.text_mlm = sample.text_mlm.squeeze()
-                sample.text_mlm_labels = sample.text_mlm_labels.squeeze()
             # print(f'original: {processed_question["input_ids"]}')
             # print(f'mlm txt: {sample.mlm_txt}')
             # print(f'mlm label: {sample.mlm_labels}')
             # import pdb; pdb.set_trace()
-
->>>>>>> 1f90a538
         else:
-            # For GLoVe based processors
-            # Zhen: Not sure if supported
+            # For GLoVe based processors, not sure if supported
             raise NotImplementedError
-            '''
-            sample.text = processed_question["text"]
-            sample.text_len = processed_question["length"]
-<<<<<<< HEAD
-            '''
-        
-=======
-
-        # 2. Load object
-        # object bounding box information
-        if "obj_normalized_boxes" in sample_info and hasattr(self, "copy_processor"):
-            sample.obj_bbox_coordinates = self.copy_processor(
-                {"blob": sample_info["obj_normalized_boxes"]}
-            )["blob"]
-        # object text information
+
+        # 2.2 Load Object Text
+
+        # Object text information
+        if "object_tokens" not in sample["image_info_0"]:
+            sample['image_info_0']['object_tokens'] = ["Null" for x in range(sample.obj_bbox_coordinates.shape[0])]
         obj_text_processor_args = {"tokens": sample['image_info_0']['object_tokens']}
-        object_tokens = self.obj_text_processor(obj_text_processor_args)
+        object_tokens = self.obj_text_processor(obj_text_processor_args) 
         # TODO: tokenize object tokens and convert to indices
         obj_tokens = sample['image_info_0']['object_tokens']
         sample.obj_max_features = torch.tensor(len(obj_tokens))
         sample.obj_bert_context = object_tokens["input_ids"]
         sample.obj_bert_tokens = object_tokens["tokens"]
         sample.obj_bert_input_mask = object_tokens["input_mask"]
+        sample.obj_bert_context_len = torch.tensor(len(object_tokens["tokens"]), dtype=torch.long)
+        
         sample.obj_token_map = []
+        sample.combined_obj_token_map = []
         temp_obj_bert_subcontext = []
-        cnt = 0; ptr = 1
+        cnt = 0; obj_ptr = 1; combined_ptr = len(processed_question["tokens"])
         while (cnt < len(obj_tokens)):
-            sample.obj_token_map.append(ptr)
+            sample.obj_token_map.append(obj_ptr)
+            sample.combined_obj_token_map.append(combined_ptr)
             tgt_token = obj_tokens[cnt]
             processed_token = self.obj_text_processor.tokenize(tgt_token)
-            temp_obj_bert_subcontext.append(object_tokens["input_ids"][ptr])
-            ptr += len(processed_token)
-            if ptr >= sample.obj_bert_input_mask.shape[0]:
+            temp_obj_bert_subcontext.append(object_tokens["input_ids"][obj_ptr])
+            obj_ptr += len(processed_token)
+            combined_ptr += len(processed_token)
+            if obj_ptr >= sample.obj_bert_input_mask.shape[0]:
                 break
             cnt += 1
-
-        # only probability over first subtoken
-        if self.pretrain_mlm:
-            temp_obj_bert_subcontext = torch.tensor(temp_obj_bert_subcontext)
-            input_ids = temp_obj_bert_subcontext.clone().unsqueeze(0)
-            temp_obj_bert_subcontext_mlm, temp_obj_bert_subcontext_mlm_labels = mask_tokens(input_ids,
-                                                            self.tokenizer, self.config.pretrain.mlm_probability)
-            # map back to normal length
-            sample.obj_bert_context_mlm = sample.obj_bert_context.clone()
-            sample.obj_bert_context_mlm_labels = torch.empty(sample.obj_bert_context_mlm.shape, dtype=torch.long).fill_(-100)
-            for i, t in enumerate(sample.obj_token_map):
-                sample.obj_bert_context_mlm[t] = temp_obj_bert_subcontext_mlm[0][i]
-                sample.obj_bert_context_mlm_labels[t] = temp_obj_bert_subcontext_mlm_labels[0][i]
-
-        # 3. Load OCR
->>>>>>> 1f90a538
-        if not self.use_ocr:
-            raise NotImplementedError
-            # ZHEN: This is definitely to change
-            '''
-            # remove all OCRs from the sample
-            # (i.e. make an empty OCR list)
-            sample_info["ocr_tokens"] = []
-            sample_info["ocr_info"] = []
-            if "ocr_normalized_boxes" in sample_info:
-                sample_info["ocr_normalized_boxes"] = np.zeros((0, 4), np.float32)
-            # clear OCR visual features
-            if "image_feature_1" in sample:
-                sample.image_feature_1 = torch.zeros_like(sample.image_feature_1)
-            return sample
-            '''
-        # 2.2 Load OCR Data (Multisource)  
+        
+        # 2.3 Load OCR Data (Multisource)  
+        ### Sample: contains text info (the question)
+        ### This_sample: contains ocr info (ocr text)
+
         sample.ocr_source_num = self.annotation_db.load_file_num
+        temp_ocr_bert_subcontext = {}
         for current_source in range(self.annotation_db.load_file_num):
             sample.__setattr__(f"ocr_source_{current_source}", Sample())
             this_sample = sample.__getattr__(f"ocr_source_{current_source}")
             
-            # Preprocess OCR tokens
+            # 2.3.1 For each OCR source, preprocess OCR tokens
             if f"ocr_tokens_{current_source}" not in sample_info:
                 ocr_token_source = sample_info[f"ocr_tokens_0"]
             else:
@@ -276,7 +228,7 @@
             else:
                 ocr_info = sample_info[f"ocr_info_{current_source}"][:max_len]
 
-            # Get FastText or bert embeddings for OCR tokens
+            # 2.3.2 For each OCR source, get FastText or bert embeddings for OCR tokens
             # sample.ocr_tokens: ocr_tokens after initial token processor
             # sample.context_tokens: ocr_tokens to byte tensor
             # sample.context_feature_0: raw text
@@ -306,73 +258,55 @@
                 context_processor_args["tokens"] = ocr_tokens
                 processed_context = self.context_processor(context_processor_args)
                 this_sample.bert_context = processed_context["input_ids"]
-<<<<<<< HEAD
-                this_sample.bert_context_mask = processed_context["input_mask"]
+                this_sample.bert_tokens = processed_context["tokens"]
+                this_sample.bert_input_mask = processed_context["input_mask"]
+                #this_sample.bert_context_mask = processed_context["input_mask"]
                 this_sample.bert_context_len = torch.tensor(len(processed_context["tokens"]), dtype=torch.long)
 
-                ### Sample: contains text info (the question)
-                ### This_sample: contains ocr info (ocr text)
+                
                 l_tmax = self.config.processors.text_processor.params.max_seq_length
+                l_omax = self.config.processors.obj_text_processor.params.max_seq_length
                 l_cmax = self.config.processors.context_processor.params.max_seq_length
-                assert sample.text_len<=l_tmax
-                assert this_sample.bert_context_len<=l_cmax
-                l_pad = l_tmax+l_cmax-sample.text_len-this_sample.bert_context_len+1
+                l_t = len(processed_question["tokens"]) # sample.text_len
+                l_o = len(object_tokens["tokens"]) # sample.obj_bert_context_len
+                l_c = len(processed_context["tokens"]) # this_sample.bert_context_len
+                assert l_t <= l_tmax
+                assert l_o <= l_omax
+                assert l_c <= l_cmax
+                l_pad = (l_tmax+l_cmax+l_omax) - (l_t+l_o+l_c) + 2 # We don't include the [CLS] in obj and ocr tokens, so there is total offset of 2
                 this_sample.bert_combined = torch.cat([
-                        sample.text[:sample.text_len], 
-                        this_sample.bert_context[1:this_sample.bert_context_len],
+                        sample.text[:l_t], 
+                        sample.obj_bert_context[1:l_o], 
+                        this_sample.bert_context[1:l_c],
                         torch.zeros(l_pad, dtype=torch.long)])
                 this_sample.bert_combined_mask = torch.cat([
-                        sample.text_mask[:sample.text_len], 
-                        this_sample.bert_context_mask[1:this_sample.bert_context_len],
+                        sample.text_mask[:l_t], 
+                        sample.obj_bert_input_mask[1:l_o], 
+                        this_sample.bert_input_mask[1:l_c],
                         torch.zeros(l_pad,dtype=torch.long)])
                 
+                # Generate the subtokens and map for ocr text
                 this_sample.context_token_map = []
-                this_sample.combined_token_map = []
-                cnt = 0; context_ptr = 1; combined_ptr = len(processed_question["tokens"])
-=======
-                this_sample.bert_tokens = processed_context["tokens"]
-                this_sample.bert_input_mask = processed_context["input_mask"]
-                this_sample.token_map = []
-                temp_bert_subcontext = []
-                cnt = 0; ptr = 1
->>>>>>> 1f90a538
+                this_sample.combined_context_token_map = []
+                temp_ocr_bert_subcontext[current_source] = []
+                cnt = 0; context_ptr = 1; combined_ptr = l_t+l_o-1
                 while(cnt<len(ocr_tokens)):
                     this_sample.context_token_map.append(context_ptr)
-                    this_sample.combined_token_map.append(combined_ptr)
+                    this_sample.combined_context_token_map.append(combined_ptr)
                     tgt_token = ocr_tokens[cnt]
                     processed_token = self.context_processor.tokenize(tgt_token)
-<<<<<<< HEAD
+                    temp_ocr_bert_subcontext[current_source].append(processed_context["input_ids"][context_ptr])
                     context_ptr += len(processed_token)
                     combined_ptr += len(processed_token)
-                    if context_ptr>= this_sample.bert_context_mask.shape[0]:
+                    if context_ptr>= this_sample.bert_input_mask.shape[0]:
                         break
                     cnt+=1
+                
                 while(len(this_sample.context_token_map)<len(ocr_tokens)):
                     this_sample.context_token_map.append(l_cmax-1)
-                while(len(this_sample.combined_token_map)<len(ocr_tokens)):
-                    this_sample.combined_token_map.append(l_tmax+l_cmax-1)
-=======
-                    temp_bert_subcontext.append(processed_context["input_ids"][ptr])
-                    ptr += len(processed_token)
-                    if ptr>= this_sample.bert_input_mask.shape[0]:
-                        break
-                    cnt+=1
-                # only probability over first subtoken
-                if self.pretrain_mlm:
-                    temp_bert_subcontext = torch.tensor(temp_bert_subcontext, dtype=torch.long)
-                    input_ids = temp_bert_subcontext.clone().unsqueeze(0)
-                    temp_bert_subcontext_mlm, temp_bert_subcontext_mlm_labels = mask_tokens(input_ids,
-                                                                                  self.tokenizer,
-                                                                                  self.config.pretrain.mlm_probability)
-                    # map back to normal length
-                    this_sample.bert_context_mlm = this_sample.bert_context.clone()
-                    this_sample.bert_context_mlm_labels = torch.empty(this_sample.bert_context_mlm.shape).fill_(-100)
-                    for i, t in enumerate(this_sample.token_map):
-                        this_sample.bert_context_mlm[t] = temp_bert_subcontext_mlm[0][i]
-                        this_sample.bert_context_mlm_labels[t] = temp_bert_subcontext_mlm_labels[0][i]
-                #while(len(sample.token_map)<len(ocr_tokens)):
-                #    sample.token_map.append(-1)
->>>>>>> 1f90a538
+                while(len(this_sample.combined_context_token_map)<len(ocr_tokens)):
+                    this_sample.combined_context_token_map.append(l_tmax+l_omax+l_cmax-1)
+
             else:
                 raise NotImplementedError
 
@@ -421,6 +355,46 @@
                     {"info": sample_info[info_key]}
                 )["bbox"].coordinates
                 '''
+
+
+        if self.pretrain_mlm:
+            # Question text
+            if not "input_ids" in processed_question:
+                raise NotImplementedError
+            input_ids = processed_question["input_ids"].clone().unsqueeze(0)
+            sample.text_mlm, sample.text_mlm_labels = mask_tokens(input_ids,
+                                                            self.tokenizer, self.config.pretrain.mlm_probability)
+            # import pdb; pdb.set_trace()
+            sample.text_mlm = sample.text_mlm.squeeze()
+            sample.text_mlm_labels = sample.text_mlm_labels.squeeze()
+            
+            # Object Text
+            temp_obj_bert_subcontext = torch.tensor(temp_obj_bert_subcontext)
+            input_ids = temp_obj_bert_subcontext.clone().unsqueeze(0)
+            temp_obj_bert_subcontext_mlm, temp_obj_bert_subcontext_mlm_labels = mask_tokens(input_ids,
+                                                            self.tokenizer, self.config.pretrain.mlm_probability)
+            # map back to normal length
+            sample.obj_bert_context_mlm = sample.obj_bert_context.clone()
+            sample.obj_bert_context_mlm_labels = torch.empty(sample.obj_bert_context_mlm.shape, dtype=torch.long).fill_(-100)
+            for i, t in enumerate(sample.obj_token_map):
+                sample.obj_bert_context_mlm[t] = temp_obj_bert_subcontext_mlm[0][i]
+                sample.obj_bert_context_mlm_labels[t] = temp_obj_bert_subcontext_mlm_labels[0][i] 
+            
+            for current_source in range(self.annotation_db.load_file_num):
+                this_sample = sample.__getattr__(f"ocr_source_{current_source}")
+                temp_ocr_bert_subcontext_tensor = torch.tensor(temp_ocr_bert_subcontext[current_source], dtype=torch.long)
+                input_ids = temp_ocr_bert_subcontext_tensor.clone().unsqueeze(0)
+                temp_ocr_bert_subcontext_mlm, temp_ocr_bert_subcontext_mlm_labels = mask_tokens(input_ids,
+                                                                                self.tokenizer,
+                                                                                self.config.pretrain.mlm_probability)
+                # map back to normal length
+                this_sample.bert_context_mlm = this_sample.bert_context.clone()
+                this_sample.bert_context_mlm_labels = torch.empty(this_sample.bert_context_mlm.shape).fill_(-100)
+                for i, t in enumerate(this_sample.token_map):
+                    this_sample.bert_context_mlm[t] = temp_ocr_bert_subcontext_mlm[0][i]
+                    this_sample.bert_context_mlm_labels[t] = temp_ocr_bert_subcontext_mlm_labels[0][i]
+
+
         return sample
 
     def add_answer_info(self, sample_info, sample):
