--- conflicted
+++ resolved
@@ -183,7 +183,7 @@
             ocr_token_source = sample_info[f"ocr_tokens_{source_to_use}"]
 
         if hasattr(self, "ocr_token_processor"):
-<<<<<<< HEAD
+            #### THIS IS TO MERGE!!!!!
             ocr_tokens = [ self.ocr_token_processor({"text": token})["text"] for token in sample_info["ocr_tokens"] ]
         else:
             ocr_tokens = sample_info["ocr_tokens"]
@@ -192,14 +192,13 @@
         ocr_tokens = ocr_tokens[:max_len]
         ocr_info = sample_info["ocr_info"][:max_len]
 
-=======
             ocr_tokens = [
                 self.ocr_token_processor({"text": token})["text"]
                 for token in ocr_token_source
             ]
         else:
             ocr_tokens = ocr_token_source
->>>>>>> b233817e
+        #### END OF TO MERGE
         # Get FastText or bert embeddings for OCR tokens
         # sample.ocr_tokens: ocr_tokens after initial token processor
         # sample.context_tokens: ocr_tokens to byte tensor
