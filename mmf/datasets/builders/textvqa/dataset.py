--- conflicted
+++ resolved
@@ -171,7 +171,6 @@
             ]
         else:
             ocr_tokens = sample_info["ocr_tokens"]
-<<<<<<< HEAD
         # Get FastText or bert embeddings for OCR tokens
         # TO CHANGE!!!!!!!
         ocr_tokens = ocr_tokens[:self.config.processors.bbox_processor.params.max_length]
@@ -181,19 +180,10 @@
             sample.ocr_tokens = context["tokens"]
             #print(sample.ocr_tokens)
             #raise NotImplementedError
-=======
-        # Get FastText embeddings for OCR tokens
-        if hasattr(self, "context_processor"):
-            context = self.context_processor({"tokens": ocr_tokens})
-            sample.context = context["text"]
-            sample.ocr_tokens = context["tokens"]
-
->>>>>>> dfac4893
             sample.context_tokens = object_to_byte_tensor(context["tokens"])
             sample.context_feature_0 = context["text"]
             sample.context_info_0 = Sample()
             sample.context_info_0.max_features = context["length"]
-<<<<<<< HEAD
         elif self.config.processors.context_processor.type == "bert_tokenizer":
             context_processor_args = {}
             context_processor_args["text"] = " ".join(ocr_tokens)
@@ -220,8 +210,6 @@
             #    sample.token_map.append(-1)
         else:
             raise NotImplementedError
-=======
->>>>>>> dfac4893
 
         # Get PHOC embeddings for OCR tokens
         if hasattr(self, "phoc_processor"):
